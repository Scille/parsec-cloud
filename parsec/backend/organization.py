# Parsec Cloud (https://parsec.cloud) Copyright (c) BUSL-1.1 (eventually AGPL-3.0) 2016-present Scille SAS

import attr
from typing import List, Optional, Tuple, Union
from secrets import token_hex

from parsec._parsec import (
    DateTime,
    OrganizationStatsReq,
    OrganizationStatsRep,
    OrganizationStatsRepOk,
    OrganizationStatsRepNotAllowed,
    OrganizationStatsRepNotFound,
    OrganizationConfigReq,
    OrganizationConfigRep,
    OrganizationConfigRepOk,
    OrganizationConfigRepNotFound,
    UsersPerProfileDetailItem,
)
from parsec.api.protocol.base import api_typed_msg_adapter
from parsec.utils import timestamps_in_the_ballpark
from parsec.crypto import VerifyKey
from parsec.sequester_crypto import SequesterVerifyKeyDer
from parsec.api.data import (
    UserCertificate,
    DeviceCertificate,
    DataError,
    SequesterAuthorityCertificate,
)
from parsec.api.protocol import (
    OrganizationID,
    UserProfile,
    organization_bootstrap_serializer,
    apiv1_organization_bootstrap_serializer,
)
from parsec.backend.utils import ClientType, catch_protocol_errors, api, Unset, UnsetType
from parsec.backend.user import User, Device
from parsec.backend.webhooks import WebhooksComponent
from parsec.backend.config import BackendConfig
from parsec.backend.client_context import AnonymousClientContext, APIV1_AnonymousClientContext


class OrganizationError(Exception):
    pass


class OrganizationAlreadyExistsError(OrganizationError):
    pass


class OrganizationAlreadyBootstrappedError(OrganizationError):
    pass


class OrganizationNotFoundError(OrganizationError):
    pass


class OrganizationInvalidBootstrapTokenError(OrganizationError):
    pass


class OrganizationFirstUserCreationError(OrganizationError):
    pass


class OrganizationExpiredError(OrganizationError):
    pass


@attr.s(slots=True, frozen=True, auto_attribs=True)
class SequesterAuthority:
    certificate: bytes
    verify_key_der: SequesterVerifyKeyDer


@attr.s(slots=True, frozen=True, auto_attribs=True)
class Organization:
    organization_id: OrganizationID
    bootstrap_token: str
    is_expired: bool
    root_verify_key: Optional[VerifyKey]
    user_profile_outsider_allowed: bool
    active_users_limit: Optional[int]
    sequester_authority: Optional[SequesterAuthority]
    sequester_services_certificates: Optional[Tuple[bytes, ...]]

    def is_bootstrapped(self):
        return self.root_verify_key is not None

    def evolve(self, **kwargs):
        return attr.evolve(self, **kwargs)


@attr.s(slots=True, frozen=True, auto_attribs=True)
class OrganizationStats:
    data_size: int
    metadata_size: int
    users: int
    active_users: int
    realms: int
    users_per_profile_detail: Tuple[UsersPerProfileDetailItem, ...]


def generate_bootstrap_token() -> str:
    return token_hex(32)


class BaseOrganizationComponent:
    def __init__(self, webhooks: WebhooksComponent, config: BackendConfig):
        self.webhooks = webhooks
        self._config = config

    @api("organization_config")
    @catch_protocol_errors
    @api_typed_msg_adapter(OrganizationConfigReq, OrganizationConfigRep)
    async def api_authenticated_organization_config(
        self, client_ctx, req: OrganizationConfigReq
    ) -> OrganizationConfigRep:
        organization_id = client_ctx.organization_id
        try:
            organization = await self.get(organization_id)

        except OrganizationNotFoundError:
            return OrganizationConfigRepNotFound()

        if organization.sequester_authority:
            sequester_authority_certificate: Optional[
                bytes
            ] = organization.sequester_authority.certificate
            sequester_services_certificates: Optional[List[bytes]] = (
                list(organization.sequester_services_certificates)
                if organization.sequester_services_certificates
                else []
            )
        else:
            sequester_authority_certificate = None
            sequester_services_certificates = None

        return OrganizationConfigRepOk(
            user_profile_outsider_allowed=organization.user_profile_outsider_allowed,
            active_users_limit=organization.active_users_limit,
            sequester_authority_certificate=sequester_authority_certificate,
            sequester_services_certificates=sequester_services_certificates,
        )

    @api("organization_stats")
    @catch_protocol_errors
    @api_typed_msg_adapter(OrganizationStatsReq, OrganizationStatsRep)
    async def api_authenticated_organization_stats(
        self, client_ctx, req: OrganizationStatsReq
    ) -> OrganizationStatsRep:
        if client_ctx.profile != UserProfile.ADMIN:
<<<<<<< HEAD
            return {
                "status": "not_allowed",
                "reason": f"User `{client_ctx.device_id.user_id.str}` is not admin",
            }
=======
            return OrganizationStatsRepNotAllowed(None)
>>>>>>> 8c417714
        # Get organization of the user
        organization_id = client_ctx.organization_id
        try:
            stats = await self.stats(organization_id)

        except OrganizationNotFoundError:
            return OrganizationStatsRepNotFound()

        return OrganizationStatsRepOk(
            data_size=stats.data_size,
            metadata_size=stats.metadata_size,
            realms=stats.realms,
            users=stats.users,
            active_users=stats.active_users,
            users_per_profile_detail=list(stats.users_per_profile_detail),
        )

    @api("organization_bootstrap", client_types=[ClientType.APIV1_ANONYMOUS, ClientType.ANONYMOUS])
    @catch_protocol_errors
    async def api_organization_bootstrap(
        self, client_ctx: Union[APIV1_AnonymousClientContext, AnonymousClientContext], msg: dict
    ):
        # Use the correct serializer depending on the API
        if isinstance(client_ctx, APIV1_AnonymousClientContext):
            serializer = apiv1_organization_bootstrap_serializer
        else:
            assert isinstance(client_ctx, AnonymousClientContext)
            serializer = organization_bootstrap_serializer

        msg = serializer.req_load(msg)

        bootstrap_token = msg["bootstrap_token"]
        root_verify_key = msg["root_verify_key"]

        try:
            u_data = UserCertificate.verify_and_load(
                msg["user_certificate"], author_verify_key=root_verify_key, expected_author=None
            )
            d_data = DeviceCertificate.verify_and_load(
                msg["device_certificate"], author_verify_key=root_verify_key, expected_author=None
            )

            ru_data = rd_data = None
            # TODO: Remove this `if` statement once APIv1 is no longer supported
            if "redacted_user_certificate" in msg:
                ru_data = UserCertificate.verify_and_load(
                    msg["redacted_user_certificate"],
                    author_verify_key=root_verify_key,
                    expected_author=None,
                )
            # TODO: Remove this `if` statement once APIv1 is no longer supported
            if "redacted_device_certificate" in msg:
                rd_data = DeviceCertificate.verify_and_load(
                    msg["redacted_device_certificate"],
                    author_verify_key=root_verify_key,
                    expected_author=None,
                )

        except DataError as exc:
            return {
                "status": "invalid_certification",
                "reason": f"Invalid certification data ({exc}).",
            }
        if u_data.profile != UserProfile.ADMIN:
            return {
                "status": "invalid_data",
                "reason": "Bootstrapping user must have admin profile.",
            }

        if u_data.timestamp != d_data.timestamp:
            return {
                "status": "invalid_data",
                "reason": "Device and user certificates must have the same timestamp.",
            }

        if u_data.user_id != d_data.device_id.user_id:
            return {
                "status": "invalid_data",
                "reason": "Device and user must have the same user ID.",
            }

        now = DateTime.now()
        if not timestamps_in_the_ballpark(u_data.timestamp, now):
            return serializer.timestamp_out_of_ballpark_rep_dump(
                backend_timestamp=now, client_timestamp=u_data.timestamp
            )

        if ru_data:
            if ru_data.evolve(human_handle=u_data.human_handle) != u_data:
                return {
                    "status": "invalid_data",
                    "reason": "Redacted User certificate differs from User certificate.",
                }
            if ru_data.human_handle:
                return {
                    "status": "invalid_data",
                    "reason": "Redacted User certificate must not contain a human_handle field.",
                }

        if rd_data:
            if rd_data.evolve(device_label=d_data.device_label) != d_data:
                return {
                    "status": "invalid_data",
                    "reason": "Redacted Device certificate differs from Device certificate.",
                }
            if rd_data.device_label:
                return {
                    "status": "invalid_data",
                    "reason": "Redacted Device certificate must not contain a device_label field.",
                }

        if (rd_data and not ru_data) or (ru_data and not rd_data):
            return {
                "status": "invalid_data",
                "reason": "Redacted user&device certificate must be provided together",
            }

        # Sequester can not be set with APIV1
        if isinstance(client_ctx, APIV1_AnonymousClientContext):
            sequester_authority = None

        else:
            sequester_authority_certificate = msg["sequester_authority_certificate"]
            if sequester_authority_certificate is None:
                sequester_authority = None

            else:
                try:
                    sequester_authority_certif_data = SequesterAuthorityCertificate.verify_and_load(
                        sequester_authority_certificate,
                        author_verify_key=root_verify_key,
                        expected_author=None,
                    )

                except DataError:
                    return {
                        "status": "invalid_data",
                        "reason": "Invalid signature for sequester authority certificate",
                    }

                if not timestamps_in_the_ballpark(sequester_authority_certif_data.timestamp, now):
                    return serializer.timestamp_out_of_ballpark_rep_dump(
                        backend_timestamp=now,
                        client_timestamp=sequester_authority_certif_data.timestamp,
                    )

                if sequester_authority_certif_data.timestamp != u_data.timestamp:
                    return {
                        "status": "invalid_data",
                        "reason": "Device, user and sequester authority certificates must have the same timestamp.",
                    }

                sequester_authority = SequesterAuthority(
                    certificate=sequester_authority_certificate,
                    verify_key_der=sequester_authority_certif_data.verify_key_der,
                )

        user = User(
            user_id=u_data.user_id,
            human_handle=u_data.human_handle,
            profile=u_data.profile,
            user_certificate=msg["user_certificate"],
            # TODO: Remove this `get` method once APIv1 is no longer supported
            redacted_user_certificate=msg.get("redacted_user_certificate", msg["user_certificate"]),
            user_certifier=u_data.author,
            created_on=u_data.timestamp,
        )
        first_device = Device(
            device_id=d_data.device_id,
            device_label=d_data.device_label,
            device_certificate=msg["device_certificate"],
            # TODO: Remove this `get` method once APIv1 is no longer supported
            redacted_device_certificate=msg.get(
                "redacted_device_certificate", msg["device_certificate"]
            ),
            device_certifier=d_data.author,
            created_on=d_data.timestamp,
        )
        try:
            await self.bootstrap(
                id=client_ctx.organization_id,
                user=user,
                first_device=first_device,
                bootstrap_token=bootstrap_token,
                root_verify_key=root_verify_key,
                sequester_authority=sequester_authority,
            )

        except OrganizationAlreadyBootstrappedError:
            return {"status": "already_bootstrapped"}

        except (OrganizationNotFoundError, OrganizationInvalidBootstrapTokenError):
            return {"status": "not_found"}

        # Note: we let OrganizationFirstUserCreationError bubbles up given
        # it should not occurs under normal circumstances

        # Finally notify webhook
        await self.webhooks.on_organization_bootstrap(
            organization_id=client_ctx.organization_id,
            device_id=first_device.device_id,
            device_label=first_device.device_label,
            human_email=user.human_handle.email if user.human_handle else None,
            human_label=user.human_handle.label if user.human_handle else None,
        )

        return serializer.rep_dump({"status": "ok"})

    async def create(
        self,
        id: OrganizationID,
        bootstrap_token: str,
        # `None` is a valid value for some of those params, hence it cannot be used
        # as "param not set" marker and we use a custom `Unset` singleton instead.
        # `None` stands for "no limit"
        active_users_limit: Union[UnsetType, Optional[int]] = Unset,
        user_profile_outsider_allowed: Union[UnsetType, bool] = Unset,
    ) -> None:
        """
        Raises:
            OrganizationAlreadyExistsError
        """
        raise NotImplementedError()

    async def get(self, id: OrganizationID) -> Organization:
        """
        Raises:
            OrganizationNotFoundError
        """
        raise NotImplementedError()

    async def bootstrap(
        self,
        id: OrganizationID,
        user: User,
        first_device: Device,
        bootstrap_token: str,
        root_verify_key: VerifyKey,
        sequester_authority: Optional[SequesterAuthority] = None,
    ) -> None:
        """
        Raises:
            OrganizationNotFoundError
            OrganizationAlreadyBootstrappedError
            OrganizationInvalidBootstrapTokenError
            OrganizationFirstUserCreationError
        """
        raise NotImplementedError()

    async def stats(self, id: OrganizationID) -> OrganizationStats:
        """
        Raises:
            OrganizationNotFoundError
        """
        raise NotImplementedError()

    async def update(
        self,
        id: OrganizationID,
        # `None` is a valid value for some of those params, hence it cannot be used
        # as "param not set" marker and we use a custom `Unset` singleton instead.
        is_expired: Union[UnsetType, bool] = Unset,
        # `None` stands for "no limit"
        active_users_limit: Union[UnsetType, Optional[int]] = Unset,
        user_profile_outsider_allowed: Union[UnsetType, bool] = Unset,
    ) -> None:
        """
        Raises:
            OrganizationNotFoundError
        """
        raise NotImplementedError()<|MERGE_RESOLUTION|>--- conflicted
+++ resolved
@@ -151,14 +151,7 @@
         self, client_ctx, req: OrganizationStatsReq
     ) -> OrganizationStatsRep:
         if client_ctx.profile != UserProfile.ADMIN:
-<<<<<<< HEAD
-            return {
-                "status": "not_allowed",
-                "reason": f"User `{client_ctx.device_id.user_id.str}` is not admin",
-            }
-=======
             return OrganizationStatsRepNotAllowed(None)
->>>>>>> 8c417714
         # Get organization of the user
         organization_id = client_ctx.organization_id
         try:
