--- conflicted
+++ resolved
@@ -294,15 +294,10 @@
             # Don't prefix with `PARSEC_` given devs are lazy
             envvar="DEBUG",
         ),
-<<<<<<< HEAD
-        click.version_option(version=__version__, prog_name="parsec"),
-    ):
-        fn = decorator(fn)
-=======
+
         version_option,
     ):
         fn = decorator(fn)  # type: ignore[operator]
->>>>>>> 514afefa
 
     return cast(Callable[Concatenate[bool, P], R], fn)
 
