import os
from multiprocessing import Process
import subprocess
import trio
import blinker
import logbook
import traceback
import webbrowser
from nacl.public import PrivateKey, PublicKey, SealedBox
from nacl.signing import SigningKey
from json import JSONDecodeError

from parsec.core.sharing import Sharing
from parsec.core.fs import fs_factory
from parsec.core.fs_api import FSApi, PathOnlySchema
from parsec.core.synchronizer import Synchronizer
from parsec.core.devices_manager import DevicesManager, DeviceLoadingError
from parsec.core.backend_connection import (
    BackendConnection, BackendNotAvailable, backend_send_anonymous_cmd)
<<<<<<< HEAD
from parsec.ui import fuse
from parsec.utils import CookedSocket, ParsecError, to_jsonb64, from_jsonb64
from parsec.schema import BaseCmdSchema, fields
=======
from parsec.utils import CookedSocket, ParsecError, to_jsonb64, from_jsonb64, ejson_dumps
from parsec.schema import BaseCmdSchema, fields, validate
>>>>>>> 9f61dbed


logger = logbook.Logger("parsec.core.app")


class cmd_LOGIN_Schema(BaseCmdSchema):
    id = fields.String(required=True)
    password = fields.String(missing=None)


class cmd_USER_INVITE_Schema(BaseCmdSchema):
    user_id = fields.String(required=True)


# TODO: change id to user_id/device_name
class cmd_USER_CLAIM_Schema(BaseCmdSchema):
    id = fields.String(required=True)
    invitation_token = fields.String(required=True)
    password = fields.String(required=True)


class cmd_EVENT_LISTEN_Schema(BaseCmdSchema):
    wait = fields.Boolean(missing=True)


class cmd_EVENT_SUBSCRIBE_Schema(BaseCmdSchema):
    event = fields.String(required=True)
    subject = fields.String(missing=None)


class cmd_DEVICE_CONFIGURE_Schema(BaseCmdSchema):
    # TODO: add regex validation
    device_id = fields.String(required=True)
    password = fields.String(required=True)
    configure_device_token = fields.String(required=True)


class cmd_DEVICE_ACCEPT_CONFIGURATION_TRY_Schema(BaseCmdSchema):
    configuration_try_id = fields.String(required=True)


<<<<<<< HEAD
class cmd_FUSE_START_Schema(BaseCmdSchema):
    mountpoint = fields.String(required=True)
=======
class cmd_SHARE_Schema(BaseCmdSchema):
    path = fields.String(required=True)
    recipient = fields.String(required=True)
>>>>>>> 9f61dbed


class CoreApp:

    def __init__(self, config):
        self.signal_ns = blinker.Namespace()
        self.config = config
        self.backend_addr = config.backend_addr

        self._config_try_pendings = {}

        self.nursery = None
        # TODO: create a context object to store/manipulate auth_* data
        self.auth_device = None
        self.auth_privkey = None
        self.auth_subscribed_events = None
        self.auth_events = None
        self.fs = None
        self.synchronizer = None
        self.sharing = None
        self.backend_connection = None
        self.devices_manager = DevicesManager(config.base_settings_path)
        self.fuse_process = None
        self.mountpoint = None

        self._fs_api = FSApi()

        self.cmds = {
            'event_subscribe': self._api_event_subscribe,
            'event_unsubscribe': self._api_event_unsubscribe,
            'event_listen': self._api_event_listen,
            'event_list_subscribed': self._api_event_list_subscribed,

            'user_invite': self._api_user_invite,
            'user_claim': self._api_user_claim,

            'device_declare': self._api_device_declare,
            'device_configure': self._api_device_configure,
            'device_get_configuration_try': self._api_device_get_configuration_try,
            'device_accept_configuration_try': self._api_device_accept_configuration_try,

            'login': self._api_login,
            'logout': self._api_logout,
            'info': self._api_info,
            'list_available_logins': self._api_list_available_logins,
            'get_core_state': self._api_get_core_state,

            'fuse_start': self._api_fuse_start,
            'fuse_stop': self._api_fuse_stop,
            'fuse_open': self._api_fuse_open,

            'file_create': self._fs_api.file_create,
            'file_read': self._fs_api.file_read,
            'file_write': self._fs_api.file_write,
            'flush': self._fs_api.flush,
            'synchronize': self._fs_api.synchronize,
            'stat': self._fs_api.stat,
            'folder_create': self._fs_api.folder_create,
            'move': self._fs_api.move,
            'delete': self._fs_api.delete,
            'file_truncate': self._fs_api.file_truncate,

            'share': self._api_share,
        }

    async def init(self, nursery):
        self.nursery = nursery

    async def shutdown(self):
        if self.auth_device:
            await self.logout()

    async def handle_client(self, sockstream):
        try:
            sock = CookedSocket(sockstream)
            while True:
                try:
                    req = await sock.recv()
                except JSONDecodeError:
                    rep = {'status': 'invalid_msg_format'}
                    await sock.send(rep)
                    continue
                if not req:  # Client disconnected
                    logger.debug('CLIENT DISCONNECTED')
                    return
                logger.debug('REQ {}', req)
                try:
                    cmd_func = self.cmds[req['cmd']]
                except KeyError:
                    rep = {'status': 'unknown_command'}
                else:
                    try:
                        rep = await cmd_func(req)
                    except ParsecError as err:
                        rep = err.to_dict()
                logger.debug('REP {}', rep)
                await sock.send(rep)
        except trio.BrokenStreamError:
            # Client has closed connection
            pass
        except Exception:
            # If we are here, something unexpected happened...
            logger.error(traceback.format_exc())
            await sock.aclose()
            raise

    async def login(self, device):
        # TODO: create a login/logout lock to avoid concurrency crash
        # during logout
        self.auth_subscribed_events = {}
        self.auth_events = trio.Queue(100)
        self.backend_connection = BackendConnection(
            device, self.config.backend_addr, self.signal_ns
        )
        await self.backend_connection.init(self.nursery)
        try:
            self.fs = await fs_factory(device, self.config, self.backend_connection)
            if self.config.auto_sync:
                self.synchronizer = Synchronizer()
                await self.synchronizer.init(self.nursery, self.fs)
            try:
                # local_storage = LocalStorage()
                # backend_storage = BackendStorage()
                # manifests_manager = ManifestsManager(self.auth_device, local_storage, backend_storage)
                # blocks_manager = BlocksManager(self.auth_device, local_storage, backend_storage)
                # # await manifests_manager.init()
                # # await blocks_manager.init()
                # self.fs = FS(manifests_manager, blocks_manager)
                await self.fs.init()
                try:
                    self.sharing = Sharing(device, self.signal_ns, self.fs, self.backend_connection)
                    await self.sharing.init(self.nursery)
                except BaseException:
                    await self.fs.teardown()
                    raise
            except BaseException:
                if self.synchronizer:
                    await self.synchronizer.teardown()
                raise
        except BaseException:
            await self.backend_connection.teardown()
            raise

        self._fs_api.fs = self.fs
        # Keep this last to guarantee login was ok if it is set
        self.auth_device = device

    async def logout(self):
        self._handle_new_message = None
        await self.sharing.teardown()
        await self.fs.teardown()
        if self.synchronizer:
            await self.synchronizer.teardown()
        await self.backend_connection.teardown()
        self.backend_connection = None
        # await self.fs.manifests_manager.teardown()
        # await self.fs.blocks_manager.teardown()
        self.auth_device = None
        self.auth_subscribed_events = None
        self.auth_events = None
        self.synchronizer = None
        self.fs = None
        self._fs_api.fs = None

    async def _api_user_invite(self, req):
        if not self.auth_device:
            return {'status': 'login_required'}
        msg = cmd_USER_INVITE_Schema().load_or_abort(req)
        try:
            rep = await self.backend_connection.send(
                {'cmd': 'user_invite', 'user_id': msg['user_id']})
        except BackendNotAvailable:
            return {'status': 'backend_not_availabled'}
        return rep

    async def _api_user_claim(self, req):
        if self.auth_device:
            return {'status': 'already_logged'}
        msg = cmd_USER_CLAIM_Schema().load_or_abort(req)
        user_privkey = PrivateKey.generate()
        device_signkey = SigningKey.generate()
        user_id, device_name = msg['id'].split('@')
        try:
            rep = await backend_send_anonymous_cmd(self.backend_addr, {
                'cmd': 'user_claim',
                'user_id': user_id,
                'device_name': device_name,
                'invitation_token': msg['invitation_token'],
                'broadcast_key': to_jsonb64(user_privkey.public_key.encode()),
                'device_verify_key': to_jsonb64(device_signkey.verify_key.encode()),
            })
        except BackendNotAvailable:
            return {'status': 'backend_not_availabled'}
        self.devices_manager.register_new_device(
            msg['id'], user_privkey.encode(), device_signkey.encode(), msg['password'])
        return rep

    async def _backend_passthrough(self, req):
        try:
            rep = await self.backend_connection.send(req)
        except BackendNotAvailable:
            return {'status': 'backend_not_availabled'}
        return rep

    async def _api_device_declare(self, req):
        if not self.auth_device:
            return {'status': 'login_required'}
        return await self._backend_passthrough(req)

    async def _api_device_configure(self, req):
        msg = cmd_DEVICE_CONFIGURE_Schema().load_or_abort(req)

        user_id, device_name = msg['device_id'].split('@')
        user_privkey_cypherkey_privkey = PrivateKey.generate()
        device_signkey = SigningKey.generate()

        try:
            rep = await backend_send_anonymous_cmd(self.backend_addr, {
                'cmd': 'device_configure',
                'user_id': user_id,
                'device_name': device_name,
                'configure_device_token': msg['configure_device_token'],
                'device_verify_key': to_jsonb64(device_signkey.verify_key.encode()),
                'user_privkey_cypherkey': to_jsonb64(user_privkey_cypherkey_privkey.public_key.encode()),
            })
        except BackendNotAvailable:
            return {'status': 'backend_not_availabled'}
        if rep['status'] != 'ok':
            return rep

        cyphered = from_jsonb64(rep['cyphered_user_privkey'])
        box = SealedBox(user_privkey_cypherkey_privkey)
        user_privkey_raw = box.decrypt(cyphered)
        user_privkey = PrivateKey(user_privkey_raw)

        self.devices_manager.register_new_device(
            msg['device_id'], user_privkey.encode(), device_signkey.encode(), msg['password'])

        return {'status': 'ok'}

    async def _api_device_get_configuration_try(self, req):
        if not self.auth_device:
            return {'status': 'login_required'}
        return await self._backend_passthrough(req)

    async def _api_device_accept_configuration_try(self, req):
        if not self.auth_device:
            return {'status': 'login_required'}

        msg = cmd_DEVICE_ACCEPT_CONFIGURATION_TRY_Schema().load_or_abort(req)

        conf_try = self._config_try_pendings.get(msg['configuration_try_id'])
        if not conf_try:
            return {'status': 'unknown_configuration_try_id'}

        user_privkey_cypherkey_raw = from_jsonb64(conf_try['user_privkey_cypherkey'])
        box = SealedBox(PublicKey(user_privkey_cypherkey_raw))
        cyphered_user_privkey = box.encrypt(self.auth_device.user_privkey.encode())

        try:
            rep = await self.backend_connection.send({
                'cmd': 'device_accept_configuration_try',
                'configuration_try_id': msg['configuration_try_id'],
                'cyphered_user_privkey': to_jsonb64(cyphered_user_privkey),
            })
        except BackendNotAvailable:
            return {'status': 'backend_not_availabled'}
        if rep != 'ok':
            return rep
        return {'status': 'ok'}

    async def _api_login(self, req):
        if self.auth_device:
            return {'status': 'already_logged'}
        msg = cmd_LOGIN_Schema().load_or_abort(req)
        try:
            device = self.devices_manager.load_device(msg['id'], msg['password'])
        except DeviceLoadingError:
            return {'status': 'unknown_user'}
        await self.login(device)
        return {'status': 'ok'}

    async def _api_logout(self, req):
        if not self.auth_device:
            return {'status': 'login_required'}
        await self.logout()
        return {'status': 'ok'}

    async def _api_info(self, req):
        return {
            'status': 'ok',
            # TODO: replace by `logged_in`
            'loaded': bool(self.auth_device),
            # TODO: replace by `device_id` ?
            'id': self.auth_device.id if self.auth_device else None
        }

    async def _api_list_available_logins(self, req):
        devices = self.devices_manager.list_available_devices()
        return {
            'status': 'ok',
            'devices': devices
        }

    async def _api_get_core_state(self, req):
        status = {'status': 'ok', 'login': None, 'backend_online': False}
        if self.auth_device:
            status['login'] = self.auth_device.id
            try:
                await self.backend_connection.ping()
                status['backend_online'] = True
            except BackendNotAvailable:
                status['backend_online'] = False
        return status

    async def _api_event_subscribe(self, req):
        if not self.auth_device:
            return {'status': 'login_required'}

        msg = cmd_EVENT_SUBSCRIBE_Schema().load_or_abort(req)
        event = msg['event']
        subject = msg['subject']

        def _handle_event(sender):
            try:
                self.auth_events.put_nowait((event, sender))
            except trio.WouldBlock:
                logger.warning('event queue is full')

        self.auth_subscribed_events[event, subject] = _handle_event
        if event == 'device_try_claim_submitted':
            await self.backend_connection.subscribe_event(event, subject)
        if subject:
            self.signal_ns.signal(event).connect(
                _handle_event, sender=subject, weak=True)
        else:
            self.signal_ns.signal(event).connect(_handle_event, weak=True)
        return {'status': 'ok'}

    async def _api_event_unsubscribe(self, req):
        if not self.auth_device:
            return {'status': 'login_required'}

        msg = cmd_EVENT_SUBSCRIBE_Schema().load_or_abort(req)
        try:
            del self.auth_subscribed_events[msg['event'], msg['subject']]
        except KeyError:
            return {
                'status': 'not_subscribed',
                'reason': 'Not subscribed to this event/subject couple'
            }
        return {'status': 'ok'}

    async def _api_event_listen(self, req):
        if not self.auth_device:
            return {'status': 'login_required'}

        msg = cmd_EVENT_LISTEN_Schema().load_or_abort(req)
        if msg['wait']:
            event, subject = await self.auth_events.get()
        else:
            try:
                event, subject = self.auth_events.get_nowait()
            except trio.WouldBlock:
                return {'status': 'ok'}

        # TODO: make more generic
        if event == 'device_try_claim_submitted':
            rep = await self.backend_connection.send({
                'cmd': 'device_get_configuration_try',
                'configuration_try_id': subject
            })
            assert rep['status'] == 'ok'
            self._config_try_pendings[subject] = rep
            return {
                'status': 'ok',
                'event': event,
                'device_name': rep['device_name'],
                'configuration_try_id': subject,
            }
        else:
            return {'status': 'ok', 'event': event, 'subject': subject}

    async def _api_event_list_subscribed(self, req):
        if not self.auth_device:
            return {'status': 'login_required'}

        BaseCmdSchema().load_or_abort(req)  # empty msg expected
        return {
            'status': 'ok',
            'subscribed': list(self.auth_subscribed_events.keys())
        }

<<<<<<< HEAD
    async def _api_fuse_start(self, req):
        if not self.auth_device:
            return {'status': 'login_required'}

        msg = cmd_FUSE_START_Schema().load_or_abort(req)
        if self.fuse_process:
            return {'status': 'fuse_already_started'}
        self.mountpoint = msg['mountpoint']
        if os.name == 'posix':
            try:
                os.makedirs(self.mountpoint)
            except FileExistsError:
                pass
        self.fuse_process = Process(
            target=fuse.start_fuse,
            args=(self.config.addr, self.mountpoint)
        )
        self.fuse_process.start()
        if os.name == 'nt':
            if not os.path.isabs(self.mountpoint):
                self.mountpoint = os.path.join(os.getcwd(), self.mountpoint)
            await trio.sleep(1)
            subprocess.Popen(
                'net use p: \\\\localhost\\' + self.mountpoint[0] + '$' + self.mountpoint[2:],
                shell=True
            )
        return {'status': 'ok'}

    async def _api_fuse_stop(self, req):
        if not self.auth_device:
            return {'status': 'login_required'}

        BaseCmdSchema().load_or_abort(req)  # empty msg expected
        if not self.fuse_process:
            return {'status': 'fuse_not_started'}
        self.fuse_process.terminate()
        self.fuse_process.join()
        self.fuse_process = None
        self.mountpoint = None
        if os.name == 'nt':
            subprocess.call('net use p: /delete /y', shell=True)
        return {'status': 'ok'}

    async def _api_fuse_open(self, req):
        if not self.auth_device:
            return {'status': 'login_required'}

        msg = PathOnlySchema().load_or_abort(req)
        if not self.fuse_process:
            return {'status': 'fuse_not_started'}
        webbrowser.open(os.path.join(self.mountpoint, msg['path'][1:]))
=======
    async def _api_share(self, req):
        # TODO: super rough stuff...
        if not self.auth_device:
            return {'status': 'login_required'}

        try:
            cmd_SHARE_Schema().load_or_abort(req)
            entry = await self.fs.fetch_path(req['path'])
            # Cannot share a placeholder !
            if entry.is_placeholder:
                # TODO: use minimal_sync_if_placeholder ?
                await entry.sync()
            sharing_msg = {
                'type': 'share',
                'content': entry._access.dump(with_type=False),
                'name': entry.name
            }

            recipient = req['recipient']
            rep = await self.backend_connection.send({
                'cmd': 'user_get',
                'user_id': recipient,
            })
            if rep['status'] != 'ok':
                # TODO: better cooking of the answer
                return rep

            from nacl.public import SealedBox, PublicKey

            broadcast_key = PublicKey(from_jsonb64(rep['broadcast_key']))
            box = SealedBox(broadcast_key)
            sharing_msg_clear = ejson_dumps(sharing_msg).encode('utf8')
            sharing_msg_signed = self.auth_device.device_signkey.sign(sharing_msg_clear)
            sharing_msg_encrypted = box.encrypt(sharing_msg_signed)

            rep = await self.backend_connection.send({
                'cmd': 'message_new',
                'recipient': recipient,
                'body': to_jsonb64(sharing_msg_encrypted)
            })
            if rep['status'] != 'ok':
                # TODO: better cooking of the answer
                return rep
        except BackendNotAvailable:
            return {'status': 'backend_not_availabled'}
>>>>>>> 9f61dbed
        return {'status': 'ok'}<|MERGE_RESOLUTION|>--- conflicted
+++ resolved
@@ -17,14 +17,10 @@
 from parsec.core.devices_manager import DevicesManager, DeviceLoadingError
 from parsec.core.backend_connection import (
     BackendConnection, BackendNotAvailable, backend_send_anonymous_cmd)
-<<<<<<< HEAD
 from parsec.ui import fuse
-from parsec.utils import CookedSocket, ParsecError, to_jsonb64, from_jsonb64
-from parsec.schema import BaseCmdSchema, fields
-=======
-from parsec.utils import CookedSocket, ParsecError, to_jsonb64, from_jsonb64, ejson_dumps
+from parsec.utils import (
+    CookedSocket, ParsecError, to_jsonb64, from_jsonb64, ejson_dumps)
 from parsec.schema import BaseCmdSchema, fields, validate
->>>>>>> 9f61dbed
 
 
 logger = logbook.Logger("parsec.core.app")
@@ -66,14 +62,13 @@
     configuration_try_id = fields.String(required=True)
 
 
-<<<<<<< HEAD
 class cmd_FUSE_START_Schema(BaseCmdSchema):
     mountpoint = fields.String(required=True)
-=======
+
+
 class cmd_SHARE_Schema(BaseCmdSchema):
     path = fields.String(required=True)
     recipient = fields.String(required=True)
->>>>>>> 9f61dbed
 
 
 class CoreApp:
@@ -467,7 +462,6 @@
             'subscribed': list(self.auth_subscribed_events.keys())
         }
 
-<<<<<<< HEAD
     async def _api_fuse_start(self, req):
         if not self.auth_device:
             return {'status': 'login_required'}
@@ -519,7 +513,8 @@
         if not self.fuse_process:
             return {'status': 'fuse_not_started'}
         webbrowser.open(os.path.join(self.mountpoint, msg['path'][1:]))
-=======
+        return {'status': 'ok'}
+
     async def _api_share(self, req):
         # TODO: super rough stuff...
         if not self.auth_device:
@@ -565,5 +560,4 @@
                 return rep
         except BackendNotAvailable:
             return {'status': 'backend_not_availabled'}
->>>>>>> 9f61dbed
         return {'status': 'ok'}