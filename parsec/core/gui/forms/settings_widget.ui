--- conflicted
+++ resolved
@@ -26,8 +26,6 @@
    <string notr="true">QWidget#SettingsWidget
 {
 background-color: rgb(255, 255, 255);
-<<<<<<< HEAD
-=======
 }
 
 QTabWidget::pane
@@ -55,7 +53,6 @@
 QTabBar::tab:!selected
 {
 color: rgb(123, 132, 163);
->>>>>>> e5481cdd
 }</string>
   </property>
   <layout class="QVBoxLayout" name="verticalLayout">
