--- conflicted
+++ resolved
@@ -182,10 +182,6 @@
     background-color: #FFFFFF;
     width: 20px;
     border: 1px solid #CCCCCC;
-<<<<<<< HEAD
-    border-radius: 8px;
-=======
->>>>>>> d4798208
 }
 
 QScrollBar::handle:vertical {
