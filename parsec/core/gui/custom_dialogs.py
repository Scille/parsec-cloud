--- conflicted
+++ resolved
@@ -337,11 +337,8 @@
             completer.popup().setStyleSheet("border: 1px solid rgb(30, 78, 162);")
             self.line_edit_text.setCompleter(completer)
         self.button_ok.clicked.connect(self._on_button_clicked)
-<<<<<<< HEAD
-        self.line_edit_text.setCursorPosition(0)
-        self.setFocus()
-=======
->>>>>>> aa671c06
+        if not selection:
+            self.line_edit_text.setCursorPosition(0)
         self.line_edit_text.setFocus()
 
     @property
