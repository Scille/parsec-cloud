# Parsec Cloud (https://parsec.cloud) Copyright (c) AGPLv3 2019 Scille SAS

import time
import pathlib
from uuid import UUID

from PyQt5.QtCore import Qt, pyqtSignal, QTimer
from PyQt5.QtWidgets import QFileDialog, QApplication, QDialog, QWidget

from parsec.core.types import FsPath, WorkspaceEntry, WorkspaceRole
from parsec.core.fs import FSEntryNotFound

from parsec.core.gui.trio_thread import JobResultError, ThreadSafeQtSignal, QtToTrioJob
from parsec.core.gui import desktop
from parsec.core.gui.file_items import FileType, TYPE_DATA_INDEX
from parsec.core.gui.custom_widgets import (
    QuestionDialog,
    MessageDialog,
    TextInputDialog,
    TaskbarButton,
)
from parsec.core.gui.loading_dialog import LoadingDialog
from parsec.core.gui.lang import translate as _
from parsec.core.gui.replace_dialog import ReplaceDialog
from parsec.core.gui.ui.files_widget import Ui_FilesWidget


class CancelException(Exception):
    pass


async def _do_rename(workspace_fs, old_path, new_path):
    try:
        await workspace_fs.rename(old_path, new_path)
    except:
        raise JobResultError("error")


async def _do_delete(workspace_fs, files):
    try:
        rows = []
        for path, file_type, row in files:
            try:
                if file_type == FileType.Folder:
                    await workspace_fs.rmtree(path)
                else:
                    await workspace_fs.unlink(path)
                rows.append(row)
            except:
                pass
        return rows
    except:
        raise JobResultError("error")


async def _do_folder_stat(workspace_fs, path):
    try:
        stats = {}
        dir_stat = await workspace_fs.path_info(path)
        for child in dir_stat["children"]:
            child_stat = await workspace_fs.path_info(path / child)
            stats[child] = child_stat
        return path, stats
    except:
        raise JobResultError("error")


async def _do_folder_create(workspace_fs, path):
    try:
        await workspace_fs.mkdir(path)
    except FileExistsError:
        raise JobResultError("already-exists")
    except:
        raise JobResultError("error")


async def _do_import(workspace_fs, files, destination, progress_signal):
    for f in files:
        try:
            progress_signal.emit(100)
        except:
            pass


class FilesWidget(QWidget, Ui_FilesWidget):
    fs_updated_qt = pyqtSignal(str, UUID)
    fs_synced_qt = pyqtSignal(str, UUID)
    sharing_updated_qt = pyqtSignal(WorkspaceEntry, WorkspaceEntry)
    sharing_revoked_qt = pyqtSignal(WorkspaceEntry, WorkspaceEntry)
    taskbar_updated = pyqtSignal()
    back_clicked = pyqtSignal()

<<<<<<< HEAD
    rename_success = pyqtSignal(QtToTrioJob)
    rename_error = pyqtSignal(QtToTrioJob)
    delete_success = pyqtSignal(QtToTrioJob)
    delete_error = pyqtSignal(QtToTrioJob)
    folder_stat_success = pyqtSignal(QtToTrioJob)
    folder_stat_error = pyqtSignal(QtToTrioJob)
    folder_create_success = pyqtSignal(QtToTrioJob)
    folder_create_error = pyqtSignal(QtToTrioJob)
    import_success = pyqtSignal(QtToTrioJob)
    import_error = pyqtSignal(QtToTrioJob)

    import_progress = pyqtSignal(int)

=======
>>>>>>> fd8b9f61
    def __init__(self, core, jobs_ctx, event_bus, *args, **kwargs):
        super().__init__(*args, **kwargs)
        self.setupUi(self)
        self.core = core
        self.jobs_ctx = jobs_ctx
        self.event_bus = event_bus
        self._workspace_fs = None
<<<<<<< HEAD
        self.import_job = None
=======
>>>>>>> fd8b9f61

        self.ROLES_TEXTS = {
            WorkspaceRole.READER: _("Reader"),
            WorkspaceRole.CONTRIBUTOR: _("Contributor"),
            WorkspaceRole.MANAGER: _("Manager"),
            WorkspaceRole.OWNER: _("Owner"),
        }

        self.button_back = TaskbarButton(icon_path=":/icons/images/icons/return_off.png")
        self.button_back.clicked.connect(self.back_clicked)
        self.button_import_folder = TaskbarButton(
            icon_path=":/icons/images/icons/upload_folder_off.png"
        )
        self.button_import_folder.clicked.connect(self.import_folder_clicked)
        self.button_import_files = TaskbarButton(
            icon_path=":/icons/images/icons/upload_file_off.png"
        )
        self.button_import_files.clicked.connect(self.import_files_clicked)
        self.button_create_folder = TaskbarButton(icon_path=":/icons/images/icons/plus_off.png")
        self.button_create_folder.clicked.connect(self.create_folder_clicked)
        self.line_edit_search.textChanged.connect(self.filter_files)
        self.current_directory = FsPath("/")
        self.fs_updated_qt.connect(self._on_fs_updated_qt)
        self.fs_synced_qt.connect(self._on_fs_synced_qt)
        self.update_timer = QTimer()
        self.update_timer.timeout.connect(self.reload)
        self.default_import_path = str(pathlib.Path.home())
        self.table_files.file_moved.connect(self.on_file_moved)
        self.table_files.item_activated.connect(self.item_activated)
        self.table_files.rename_clicked.connect(self.rename_files)
        self.table_files.delete_clicked.connect(self.delete_files)
        self.table_files.open_clicked.connect(self.open_files)

        self.event_bus.connect("fs.entry.updated", self._on_fs_entry_updated_trio)
        self.event_bus.connect("fs.entry.synced", self._on_fs_entry_synced_trio)
        self.event_bus.connect("sharing.updated", self._on_sharing_updated_trio)
        self.event_bus.connect("sharing.revoked", self._on_sharing_revoked_trio)

        self.sharing_updated_qt.connect(self._on_sharing_updated_qt)
        self.sharing_revoked_qt.connect(self._on_sharing_revoked_qt)
        self.rename_success.connect(self._on_rename_success)
        self.rename_error.connect(self._on_rename_error)
        self.delete_success.connect(self._on_delete_success)
        self.delete_error.connect(self._on_delete_error)
        self.folder_stat_success.connect(self._on_folder_stat_success)
        self.folder_stat_error.connect(self._on_folder_stat_error)
        self.folder_create_success.connect(self._on_folder_create_success)
        self.folder_create_error.connect(self._on_folder_create_error)
        self.import_success.connect(self._on_import_success)
        self.import_error.connect(self._on_import_error)

    def disconnect_all(self):
        self.event_bus.disconnect("fs.entry.updated", self._on_fs_entry_updated_trio)
        self.event_bus.disconnect("fs.entry.synced", self._on_fs_entry_synced_trio)
        self.event_bus.disconnect("sharing.updated", self._on_sharing_updated_trio)
        self.event_bus.disconnect("sharing.revoked", self._on_sharing_revoked_trio)

    @property
    def workspace_fs(self):
        return self._workspace_fs

    @workspace_fs.setter
    def workspace_fs(self, val):
        self.current_directory = FsPath("/")
        self._workspace_fs = val
        ws_entry = self.workspace_fs.get_workspace_entry()
        self.current_user_role = ws_entry.role
        self.label_role.setText(self.ROLES_TEXTS[self.current_user_role])
        self.table_files.current_user_role = self.current_user_role
<<<<<<< HEAD
        self.reset()
=======
        self.reload()
>>>>>>> fd8b9f61

    def reset(self):
        self.label_current_workspace.setText(self.workspace_fs.workspace_name)
        self.load(self.current_directory)
        self.table_files.sortItems(0)

    def rename_files(self):
        files = self.table_files.selected_files()
        if len(files) == 1:
            new_name = TextInputDialog.get_text(
                self,
                _("Rename a file"),
                _("Enter file new name"),
                placeholder="File name",
                default_text=files[0][2],
            )
            if not new_name:
                return
            if not self.rename(files[0][2], new_name):
                MessageDialog.show_error(
                    self, _('File "{}" could not be renamed.').format(files[0][2])
                )

        else:
            new_name = TextInputDialog.get_text(
                self,
                _("Rename {} files").format(len(files)),
                _("Enter files new name (without extension)"),
                placeholder="Files name",
            )
            if not new_name:
                return
            r = True
            for i, f in enumerate(files, 1):
                old_file = pathlib.Path(f[2])
                r &= self.rename(f[2], "{}_{}{}".format(new_name, i, ".".join(old_file.suffixes)))
            if not r:
                MessageDialog.show_error(self, _("Some files could not be renamed."))

    def rename(self, file_name, new_name):
        self.jobs_ctx.submit_job(
            ThreadSafeQtSignal(self, "rename_success", QtToTrioJob),
            ThreadSafeQtSignal(self, "rename_error", QtToTrioJob),
            _do_rename,
            workspace_fs=self.workspace_fs,
            old_path=self.current_directory / file_name,
            new_path=self.current_directory / new_name,
        )

    def delete_files(self):
        files = self.table_files.selected_files()
        if len(files) == 1:
            result = QuestionDialog.ask(
                self,
                _("Confirmation"),
                _('Are you sure you want to delete "{}"?').format(files[0][2]),
            )
        else:
            result = QuestionDialog.ask(
                self,
                _("Confirmation"),
                _("Are you sure you want to delete {} files?").format(len(files)),
            )
        if not result:
            return
        r = True
<<<<<<< HEAD
=======
        for f in files:
            r &= self.delete_item(*f)
            if r:
                self.table_files.removeRow(f[0])
        if not r:
            if len(files) == 1:
                MessageDialog.show_error(self, _('Can not delete "{}".').format(f[2]))
            else:
                MessageDialog.show_error(self, _("Some files could not be deleted."))
        self.table_files.clearSelection()

    def delete_item(self, row, file_type, file_name):
        path = self.current_directory / file_name
        try:
            if file_type == FileType.Folder:
                self._delete_folder(path)
            else:
                self.jobs_ctx.run(self.workspace_fs.unlink, path)
            return True
        except:
            return False
>>>>>>> fd8b9f61

        self.jobs_ctx.submit_job(
            ThreadSafeQtSignal(self, "delete_success", QtToTrioJob),
            ThreadSafeQtSignal(self, "delete_error", QtToTrioJob),
            _do_delete,
            workspace_fs=self.workspace_fs,
            files=[(self.current_directory / f[2], f[1], f[0]) for f in files],
        )

    def open_files(self):
        files = self.table_files.selected_files()
        if len(files) == 1:
            self.open_file(files[0][2])
        else:
            result = QuestionDialog.ask(
                self,
                _("Confirmation"),
                _("Are you sure you want to open {} files?").format(len(files)),
            )
            if not result:
                return
            for f in files:
                self.open_file(f[2])

    def open_file(self, file_name):
        path = self.core.mountpoint_manager.get_path_in_mountpoint(
            self.workspace_fs.workspace_id, self.current_directory / file_name
        )
        desktop.open_file(str(path))

    def item_activated(self, file_type, file_name):
        if file_type == FileType.ParentFolder:
            self.load(self.current_directory.parent)
        elif file_type == FileType.ParentWorkspace:
            self.back_clicked.emit()
        elif file_type == FileType.File:
            self.open_file(file_name)
        elif file_type == FileType.Folder:
            self.load(self.current_directory / file_name)

    def get_taskbar_buttons(self):
        if self.current_user_role == WorkspaceRole.READER:
            return [self.button_back]
        else:
            return [
                self.button_back,
                self.button_import_folder,
                self.button_import_files,
                self.button_create_folder,
            ]

    def reload(self):
        self.load(self.current_directory)

    def load(self, directory):
        self.update_timer.stop()

        self.jobs_ctx.submit_job(
            ThreadSafeQtSignal(self, "folder_stat_success", QtToTrioJob),
            ThreadSafeQtSignal(self, "folder_stat_error", QtToTrioJob),
            _do_folder_stat,
            workspace_fs=self.workspace_fs,
            path=directory,
        )

    def import_all(self, files, total_size):
        loading_dialog = LoadingDialog(total_size=total_size + len(files), parent=self)
        loading_dialog.show()
        QApplication.processEvents()
        current_size = 0
        start_time = time.time()
        skip_all = False
        replace_all = False
        for src, dst in files:
            file_exists = False
            try:
                self.jobs_ctx.run(self.workspace_fs.path_info, dst)
                file_exists = True
            except FileNotFoundError:
                file_exists = False
            if file_exists:
                replace = False or replace_all
                skip = False or skip_all
                if not replace and not skip:
                    replace_dialog = ReplaceDialog(dst, parent=self)
                    if replace_dialog.exec_() == QDialog.Rejected:
                        return
                    else:
                        if replace_dialog.skip:
                            skip = True
                            if replace_dialog.all_files:
                                skip_all = True
                        elif replace_dialog.replace:
                            replace = True
                            if replace_dialog.all_files:
                                replace_all = True
                if replace:
                    self.import_file(src, dst, current_size, loading_dialog)
                elif skip:
                    continue
            else:
                self.import_file(src, dst, current_size, loading_dialog)
            if not loading_dialog.is_cancelled:
                current_size += src.stat().st_size + 1
                loading_dialog.set_progress(current_size)
            else:
                break
        elapsed = time.time() - start_time
        # Done for ergonomy. We don't want a window just flashing before the user, so we
        # add this little trick. The window will be opened at least 0.5s, which is more than
        # enough for the user to realize that it is a progress bar and not just a bug.
        if elapsed < 0.5:
            time.sleep(1.0 - elapsed)
        loading_dialog.hide()
        loading_dialog.setParent(None)
        QApplication.processEvents()

    def get_files(self, paths):
        files = []
        total_size = 0
        for path in paths:
            p = pathlib.Path(path)
            dst = self.current_directory / p.name
            files.append((p, dst))
            total_size += p.stat().st_size
        return files, total_size

    def get_folder(self, src, dst):
        files = []
        total_size = 0
        try:
            self.jobs_ctx.run(self.workspace_fs.mkdir, dst)
        except FileExistsError:
            pass
        for f in src.iterdir():
            if f.is_dir():
                new_files, new_size = self.get_folder(f, FsPath("/") / dst / f.name)
                files.extend(new_files)
                total_size += new_size
            elif f.is_file():
                new_dst = FsPath("/") / dst / f.name
                files.append((f, new_dst))
                total_size += f.stat().st_size
        return files, total_size

    def import_file(self, src, dst, current_size, loading_dialog):
        loading_dialog.set_current_file(src.name)
        try:
            try:
                # TODO: use `self.workspace_fs.open(dst, "w")` when implemented
                self.jobs_ctx.run(self.workspace_fs.touch, dst)
            except FileExistsError:
                self.jobs_ctx.run(self.workspace_fs.truncate, dst, 0)
            with open(src, "rb") as fd_in:
                i = 0
                read_size = 0
                while True:
                    chunk = fd_in.read(65536)
                    if not chunk:
                        break
                    self.jobs_ctx.run(self.workspace_fs.write_bytes, dst, chunk, read_size)
                    read_size += len(chunk)
                    i += 1
                    if i % 5 == 0:
                        if loading_dialog.is_cancelled:
                            raise CancelException()
                        loading_dialog.set_progress(current_size + read_size)
                        QApplication.processEvents()
        except CancelException:
            loading_dialog.set_cancel_state()
            QApplication.processEvents()
        except:
            import traceback

            traceback.print_exc()
        finally:
            if loading_dialog.is_cancelled:
                self.jobs_ctx.run(self.workspace_fs.unlink, dst)

    # slot
    def import_files_clicked(self):
        paths, x = QFileDialog.getOpenFileNames(
            self, _("Select files to import"), self.default_import_path
        )
        if not paths:
            return
        files, total_size = self.get_files(paths)
        f = files[0][0]
        self.default_import_path = str(f.parent)
        self.import_all(files, total_size)

    # slot
    def import_folder_clicked(self):
        path = QFileDialog.getExistingDirectory(
            self, _("Select a directory to import"), self.default_import_path
        )
        if not path:
            return
        p = pathlib.Path(path)
        files, total_size = self.get_folder(p, self.current_directory / p.name)
        self.default_import_path = str(p)
        self.import_all(files, total_size)

    # slot
    def filter_files(self, pattern):
        pattern = pattern.lower()
        for i in range(self.table_files.rowCount()):
            file_type = self.table_files.item(i, 0).data(TYPE_DATA_INDEX)
            name_item = self.table_files.item(i, 1)
            if file_type != FileType.ParentFolder and file_type != FileType.ParentWorkspace:
                if pattern not in name_item.text().lower():
                    self.table_files.setRowHidden(i, True)
                else:
                    self.table_files.setRowHidden(i, False)

<<<<<<< HEAD
=======
    def _create_folder(self, folder_name):
        try:
            dir_path = self.current_directory / folder_name
            self.jobs_ctx.run(self.workspace_fs.mkdir, dir_path)
            return True
        except FileExistsError:
            MessageDialog.show_error(self, _("A folder with the same name already exists."))
            return False

    # slot
>>>>>>> fd8b9f61
    def create_folder_clicked(self):
        folder_name = TextInputDialog.get_text(
            self, _("Folder name"), _("Enter new folder name"), placeholder="Name"
        )
        if not folder_name:
            return

        self.jobs_ctx.submit_job(
            ThreadSafeQtSignal(self, "create_folder_success", QtToTrioJob),
            ThreadSafeQtSignal(self, "create_folder_error", QtToTrioJob),
            _do_folder_create,
            workspace_fs=self.workspace_fs,
            path=self.current_directory / folder_name,
        )

    def on_file_moved(self, src, dst):
        src_path = self.current_directory / src
        dst_path = ""
        if dst == "..":
            target_dir = self.current_directory.parent
            dst_path = FsPath("/") / target_dir / src
        else:
            dst_path = FsPath("/") / dst / src
        self.jobs_ctx.run(self.workspace_fs.move, src_path, dst_path)

    def keyPressEvent(self, event):
        if event.key() == Qt.Key_Delete:
            row = self.table_files.currentRow()
            self.delete_item(row)()

<<<<<<< HEAD
    def _on_rename_success(self, job):
        pass

    def _on_rename_error(self, job):
        MessageDialog.show_error(self, _("Can not rename the file."))

    def _on_delete_success(self, job):
        rows = job.ret
        for row in rows:
            self.table_files.removeRow(f[0])
        self.table_files.clearSelection()

    def _on_delete_error(self, job):
        MessageDialog.show_error(self, _("Can not delete the file."))

    def _on_folder_stat_success(self, job):
        self.current_directory, files_stats = job.ret
        str_dir = str(self.current_directory)

        self.table_files.clear()
        old_sort = self.table_files.horizontalHeader().sortIndicatorSection()
        old_order = self.table_files.horizontalHeader().sortIndicatorOrder()
        self.table_files.setSortingEnabled(False)
        if self.current_directory == FsPath("/"):
            self.table_files.add_parent_workspace()
        else:
            self.table_files.add_parent_folder()
        self.line_edit_current_directory.setText(str_dir)
        self.line_edit_current_directory.setCursorPosition(0)
        for path, stats in files_stats.items():
            if stats["type"] == "folder":
                self.table_files.add_folder(str(path), not stats["need_sync"])
            else:
                self.table_files.add_file(
                    str(path), stats["size"], stats["created"], stats["updated"], not stats["need_sync"]
                )
        self.table_files.sortItems(old_sort, old_order)
        self.table_files.setSortingEnabled(True)
        if self.line_edit_search.text():
            self.filter_files(self.line_edit_search.text())

    def _on_folder_stat_error(self, job):
        print("STAT ERROR")

    def _on_folder_create_success(self, job):
        pass

    def _on_folder_create_error(self, job):
        if job.status == "already-exists":
            MessageDialog.show_error(self, _("A folder with the same name already exists."))
        else:
            MessageDialog.show_error(self, _("Can not create the folder."))

    def _on_import_success(self):
        pass

    def _on_import_error(self):
        pass

    def _on_fs_entry_synced_trio(self, event, path, id):
        self.fs_synced_qt.emit(event, id, path)
=======
    def _on_fs_entry_synced_trio(self, event, id, path=None, workspace_id=None):
        self.fs_synced_qt.emit(event, id)
>>>>>>> fd8b9f61

    def _on_fs_entry_updated_trio(self, event, workspace_id=None, id=None):
        assert id is not None
        if workspace_id is None or workspace_id == self.workspace_fs.workspace_id:
            self.fs_updated_qt.emit(event, id)

<<<<<<< HEAD
    def _on_fs_synced_qt(self, event, id, path):
        if not self.workspace_fs:
            return
        if path is None:
            try:
                path = self.jobs_ctx.run(self.workspace_fs.get_entry_path, id)
            except FSEntryNotFound:
                return
=======
    def _on_fs_synced_qt(self, event, id):
        if not self.workspace_fs:
            return
>>>>>>> fd8b9f61

        try:
            path = self.jobs_ctx.run(self.workspace_fs.get_entry_path, id)
        except FSEntryNotFound:
            return

        if not path or str(path) == "/" + self.workspace_fs.workspace_name:
            return

        path = FsPath(path)
        modified_hops = list(path.parts)
        current_dir_hops = ["/", self.workspace_fs.workspace_name]
        current_dir_hops.extend((x for x in self.current_directory.parts if x != "/"))

        # Only visible files require updated
        if modified_hops[:-1] != current_dir_hops:
            return

        for i in range(self.table_files.rowCount()):
            name_item = self.table_files.item(i, 1)
            if name_item.text() == path.name:
                icon_item = self.table_files.item(i, 0)
                file_type = icon_item.data(TYPE_DATA_INDEX)
                if file_type == FileType.File or file_type == FileType.Folder:
                    icon_item.is_synced = True
                    return

    def _on_fs_updated_qt(self, event, id):
        if not self.workspace_fs:
<<<<<<< HEAD
            return

        id = EntryID(id)
        path = None
        try:
            path = self.jobs_ctx.run(self.workspace_fs.get_entry_path, id)
        except FSEntryNotFound:
            # Entry not locally present, nothing to do
=======
>>>>>>> fd8b9f61
            return
        path = self.jobs_ctx.run(self.workspace_fs.get_entry_path, id)

        # Modifications on root is handled by workspace_widget
        if not path or str(path) == "/" + self.workspace_fs.workspace_name:
            return

        modified_hops = list(path.parts)
        current_dir_hops = ["/", self.workspace_fs.workspace_name]
        current_dir_hops.extend((x for x in self.current_directory.parts if x != "/"))
        # Only direct children to current directory require reloading
        if modified_hops == current_dir_hops or modified_hops[:-1] == current_dir_hops:
            self.update_timer.start(1000)

    def _on_sharing_revoked_trio(self, event, new_entry, previous_entry):
        self.sharing_revoked_qt.emit(new_entry, previous_entry)

    def _on_sharing_revoked_qt(self, new_entry, previous_entry):
        MessageDialog.show_error(
            self, _("You no longer have the permission to access this workspace.")
        )
        self.back_clicked.emit()

    def _on_sharing_updated_trio(self, event, new_entry, previous_entry):
        self.sharing_updated_qt.emit(new_entry, previous_entry)

    def _on_sharing_updated_qt(self, new_entry, previous_entry):
        self.current_user_role = new_entry.role
        self.label_role.setText(self.ROLES_TEXTS[self.current_user_role])
        if previous_entry.role != WorkspaceRole.READER and new_entry.role == WorkspaceRole.READER:
            MessageDialog.show_warning(self, _("You are now a reader on this workspace."))
            self.taskbar_updated.emit()
        else:
            self.taskbar_updated.emit()<|MERGE_RESOLUTION|>--- conflicted
+++ resolved
@@ -90,7 +90,6 @@
     taskbar_updated = pyqtSignal()
     back_clicked = pyqtSignal()
 
-<<<<<<< HEAD
     rename_success = pyqtSignal(QtToTrioJob)
     rename_error = pyqtSignal(QtToTrioJob)
     delete_success = pyqtSignal(QtToTrioJob)
@@ -104,8 +103,6 @@
 
     import_progress = pyqtSignal(int)
 
-=======
->>>>>>> fd8b9f61
     def __init__(self, core, jobs_ctx, event_bus, *args, **kwargs):
         super().__init__(*args, **kwargs)
         self.setupUi(self)
@@ -113,10 +110,7 @@
         self.jobs_ctx = jobs_ctx
         self.event_bus = event_bus
         self._workspace_fs = None
-<<<<<<< HEAD
         self.import_job = None
-=======
->>>>>>> fd8b9f61
 
         self.ROLES_TEXTS = {
             WorkspaceRole.READER: _("Reader"),
@@ -186,11 +180,7 @@
         self.current_user_role = ws_entry.role
         self.label_role.setText(self.ROLES_TEXTS[self.current_user_role])
         self.table_files.current_user_role = self.current_user_role
-<<<<<<< HEAD
         self.reset()
-=======
-        self.reload()
->>>>>>> fd8b9f61
 
     def reset(self):
         self.label_current_workspace.setText(self.workspace_fs.workspace_name)
@@ -257,30 +247,6 @@
         if not result:
             return
         r = True
-<<<<<<< HEAD
-=======
-        for f in files:
-            r &= self.delete_item(*f)
-            if r:
-                self.table_files.removeRow(f[0])
-        if not r:
-            if len(files) == 1:
-                MessageDialog.show_error(self, _('Can not delete "{}".').format(f[2]))
-            else:
-                MessageDialog.show_error(self, _("Some files could not be deleted."))
-        self.table_files.clearSelection()
-
-    def delete_item(self, row, file_type, file_name):
-        path = self.current_directory / file_name
-        try:
-            if file_type == FileType.Folder:
-                self._delete_folder(path)
-            else:
-                self.jobs_ctx.run(self.workspace_fs.unlink, path)
-            return True
-        except:
-            return False
->>>>>>> fd8b9f61
 
         self.jobs_ctx.submit_job(
             ThreadSafeQtSignal(self, "delete_success", QtToTrioJob),
@@ -496,19 +462,6 @@
                 else:
                     self.table_files.setRowHidden(i, False)
 
-<<<<<<< HEAD
-=======
-    def _create_folder(self, folder_name):
-        try:
-            dir_path = self.current_directory / folder_name
-            self.jobs_ctx.run(self.workspace_fs.mkdir, dir_path)
-            return True
-        except FileExistsError:
-            MessageDialog.show_error(self, _("A folder with the same name already exists."))
-            return False
-
-    # slot
->>>>>>> fd8b9f61
     def create_folder_clicked(self):
         folder_name = TextInputDialog.get_text(
             self, _("Folder name"), _("Enter new folder name"), placeholder="Name"
@@ -539,7 +492,6 @@
             row = self.table_files.currentRow()
             self.delete_item(row)()
 
-<<<<<<< HEAD
     def _on_rename_success(self, job):
         pass
 
@@ -599,32 +551,17 @@
     def _on_import_error(self):
         pass
 
-    def _on_fs_entry_synced_trio(self, event, path, id):
-        self.fs_synced_qt.emit(event, id, path)
-=======
     def _on_fs_entry_synced_trio(self, event, id, path=None, workspace_id=None):
         self.fs_synced_qt.emit(event, id)
->>>>>>> fd8b9f61
 
     def _on_fs_entry_updated_trio(self, event, workspace_id=None, id=None):
         assert id is not None
         if workspace_id is None or workspace_id == self.workspace_fs.workspace_id:
             self.fs_updated_qt.emit(event, id)
 
-<<<<<<< HEAD
-    def _on_fs_synced_qt(self, event, id, path):
-        if not self.workspace_fs:
-            return
-        if path is None:
-            try:
-                path = self.jobs_ctx.run(self.workspace_fs.get_entry_path, id)
-            except FSEntryNotFound:
-                return
-=======
     def _on_fs_synced_qt(self, event, id):
         if not self.workspace_fs:
             return
->>>>>>> fd8b9f61
 
         try:
             path = self.jobs_ctx.run(self.workspace_fs.get_entry_path, id)
@@ -654,18 +591,8 @@
 
     def _on_fs_updated_qt(self, event, id):
         if not self.workspace_fs:
-<<<<<<< HEAD
-            return
-
-        id = EntryID(id)
-        path = None
-        try:
-            path = self.jobs_ctx.run(self.workspace_fs.get_entry_path, id)
-        except FSEntryNotFound:
-            # Entry not locally present, nothing to do
-=======
->>>>>>> fd8b9f61
-            return
+            return
+
         path = self.jobs_ctx.run(self.workspace_fs.get_entry_path, id)
 
         # Modifications on root is handled by workspace_widget
