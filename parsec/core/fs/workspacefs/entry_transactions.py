--- conflicted
+++ resolved
@@ -63,31 +63,16 @@
 
     # Look-up helpers
 
-<<<<<<< HEAD
     async def _get_manifest(self, entry_id: EntryID, timestamp: Pendulum = None) -> LocalManifest:
         if timestamp is None:
             try:
                 return self.local_storage.get_manifest(entry_id)
-            except LocalStorageMissingError:
-                return await self.remote_loader.load_manifest(entry_id)
+            except LocalStorageMissingError as exc:
+                remote_manifest = await self.remote_loader.load_manifest(exc.id)
+                return remote_manifest.to_local(self.local_author)
         else:
             # For now, no caching mechanism for older versions
-            return await self.remote_loader.load_manifest(entry_id, timestamp)
-
-    async def _get_entry(
-        self, path: FsPath, timestamp: Pendulum = None
-    ) -> Tuple[EntryID, LocalManifest]:
-        # Root entry_id and manifest
-        assert path.parts[0] == "/"
-        entry_id = self.get_workspace_entry().id
-        manifest = await self._get_manifest(entry_id, timestamp)
-        assert is_workspace_manifest(manifest)
-=======
-    async def _get_manifest(self, entry_id: EntryID) -> LocalManifest:
-        try:
-            return self.local_storage.get_manifest(entry_id)
-        except LocalStorageMissingError as exc:
-            remote_manifest = await self.remote_loader.load_manifest(exc.id)
+            remote_manifest = await self.remote_loader.load_manifest(entry_id, timestamp=timestamp)
             return remote_manifest.to_local(self.local_author)
 
     @asynccontextmanager
@@ -109,7 +94,6 @@
         # Root entry_id and manifest
         assert path.parts[0] == "/"
         entry_id = self.get_workspace_entry().id
->>>>>>> d81325ae
 
         # Follow the path
         for name in path.parts[1:]:
@@ -120,21 +104,35 @@
                 entry_id = manifest.children[name]
             except (AttributeError, KeyError):
                 raise from_errno(errno.ENOENT, filename=str(path))
-<<<<<<< HEAD
-            manifest = await self._get_manifest(entry_id, timestamp)
-
-        # Return entry
-        return Entry(entry_id, manifest)
-=======
->>>>>>> d81325ae
 
         # Lock entry
         async with self._load_and_lock_manifest(entry_id) as manifest:
             yield Entry(entry_id, manifest)
 
-    async def _get_entry(self, path: FsPath) -> Tuple[EntryID, LocalManifest]:
-        async with self._lock_entry(path) as entry:
-            return entry
+    async def _get_entry(
+        self, path: FsPath, timestamp: Pendulum = None
+    ) -> Tuple[EntryID, LocalManifest]:
+        if timestamp is None:
+            async with self._lock_entry(path) as entry:
+                return entry
+        else:
+            # Root entry_id and manifest
+            assert path.parts[0] == "/"
+            entry_id = self.get_workspace_entry().id
+            manifest = await self._get_manifest(entry_id, timestamp)
+
+            # Follow the path
+            for name in path.parts[1:]:
+                if is_file_manifest(manifest):
+                    raise from_errno(errno.ENOTDIR, filename=str(path))
+                try:
+                    entry_id = manifest.children[name]
+                except (AttributeError, KeyError):
+                    raise from_errno(errno.ENOENT, filename=str(path))
+                manifest = await self._get_manifest(entry_id, timestamp)
+
+            # Return entry
+            return Entry(entry_id, manifest)
 
     @asynccontextmanager
     async def _lock_parent_entry(self, path):
