--- conflicted
+++ resolved
@@ -6,16 +6,12 @@
 # See more keys and their definitions at https://doc.rust-lang.org/cargo/reference/manifest.html
 
 [dependencies]
-<<<<<<< HEAD
 libparsec_platform_native = { path = "./crates/platform_native", optional = true }
 libparsec_platform_web = { path = "./crates/platform_web", optional = true }
 parsec_api_crypto = { version = "0.0.0", path = "../crates/parsec_api_crypto" }
+parsec_api_types = { version = "0.0.0", path = "../crates/parsec_api_types" }
 
 [features]
 default = ["native"]
 native = ["libparsec_platform_native"]
-web = ["libparsec_platform_web"]
-=======
-parsec_api_crypto = { version = "0.0.0", path = "../crates/parsec_api_crypto" }
-parsec_api_types = { version = "0.0.0", path = "../crates/parsec_api_types" }
->>>>>>> b02b03f1
+web = ["libparsec_platform_web"]