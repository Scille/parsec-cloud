[package]
name = "libparsec_client_connection"
version = "0.0.0"
edition = "2021"

[features]
test-with-testbed = [
    "libparsec_testbed",
    "dep:once_cell",
]

# See more keys and their definitions at https://doc.rust-lang.org/cargo/reference/manifest.html

[dependencies]
libparsec_crypto = { path = "../crypto" }
# Add primitive type to be used with the protocol
libparsec_types = { path = "../types" }
libparsec_protocol = { path = "../protocol" }
libparsec_testbed = { path = "../testbed", optional = true }
libparsec_platform_http_proxy = { path = "../platform_http_proxy" }

# Used to send HTTP request to the server.
reqwest = { version = "0.11.17", features = ["native-tls-vendored"] }
reqwest-eventsource = "0.4.0"
futures = "0.3.28"
# Used to perform operation on URL.
url = "2.3.1"
# Use abstract crypto primitive, to allow to sign request.
# Used to encoded binary data.
base64 = "0.21.0"
chrono = "0.4.26"
thiserror = "1.0.40"
# Reqwest's response body is returned as Bytes
bytes = { version = "1.4.0" }
once_cell = { version = "1.17.1", optional = true }

[dev-dependencies]
# Note `libparsec_tests_fixtures` enables our `test-with-testbed` feature
libparsec_tests_fixtures = { path = "../tests_fixtures" }

log = "0.4.17"
anyhow = "1.0.70"
http-body = "0.4.5"
<<<<<<< HEAD
hyper = { version = "0.14.22", features = ["server"] }
=======
hyper = { version = "0.14.22", features = ["server"] }
tokio = { version = "1.28", features = ["rt", "macros", "sync"] }
>>>>>>> 3745074a
<|MERGE_RESOLUTION|>--- conflicted
+++ resolved
@@ -41,9 +41,4 @@
 log = "0.4.17"
 anyhow = "1.0.70"
 http-body = "0.4.5"
-<<<<<<< HEAD
-hyper = { version = "0.14.22", features = ["server"] }
-=======
-hyper = { version = "0.14.22", features = ["server"] }
-tokio = { version = "1.28", features = ["rt", "macros", "sync"] }
->>>>>>> 3745074a
+hyper = { version = "0.14.22", features = ["server"] }