--- conflicted
+++ resolved
@@ -70,8 +70,6 @@
 
   it('renders home vue', () => {
     expect(wrapper.text()).toMatch(new RegExp('^List of your organizations'));
-<<<<<<< HEAD
-=======
   });
 
   describe('Organization List tests', () => {
@@ -120,7 +118,6 @@
         ty: {tag: 'Password'}
       });
     });
->>>>>>> 76ae5733
   });
 
   describe('Login Popup tests', () => {
