<!-- Parsec Cloud (https://parsec.cloud) Copyright (c) BUSL-1.1 (eventually AGPL-3.0) 2016-present Scille SAS -->

<template>
  <ion-grid>
    <ion-row>
<<<<<<< HEAD
      <ion-col class="input-col">
        <ion-text
          id="passwordLabel"
          class="form-label"
        >
          {{ $t('HomePage.organizationLogin.passwordLabel') }}
        </ion-text>
        <ion-item class="input">
          <ion-input
            aria-label="passwordLabel"
=======
      <ion-col>
        <ion-item>
          <ion-input
            :label="label"
            label-placement="floating"
>>>>>>> 6242d270
            :type="passwordVisible ? 'text' : 'password'"
            v-model="passwordRef"
            @ion-input="$emit('change', $event.detail.value)"
            @keyup.enter="onEnterPress()"
          />
          <ion-button
            @click="passwordVisible = !passwordVisible"
            slot="end"
            fill="clear"
          >
            <ion-icon
              slot="icon-only"
              :icon="passwordVisible ? eyeOff : eye"
            />
          </ion-button>
        </ion-item>
      </ion-col>
    </ion-row>
  </ion-grid>
</template>

<script setup lang="ts">
import { ref } from 'vue';
<<<<<<< HEAD
=======
import { IonGrid, IonCol, IonRow, IonButton, IonItem, IonInput, IonIcon } from '@ionic/vue';
>>>>>>> 6242d270
import {
  IonText,
  IonGrid,
  IonCol,
  IonRow,
  IonButton,
  IonItem,
  IonInput,
  IonIcon
} from '@ionic/vue';
import {
  eye,
  eyeOff
} from 'ionicons/icons';
import { useI18n } from 'vue-i18n';

defineProps<{
  label: string
}>();

const passwordVisible = ref(false);
const passwordRef = ref('');

const emits = defineEmits<{
  (e: 'change', value: string): void
  (e: 'enter'): void
}>();
const { t, d } = useI18n();

function onEnterPress() : void {
  if (passwordRef.value.length > 0) {
    emits('enter');
  }
}
</script>

<style lang="scss" scoped>

.input-col {
  padding: 0;
  display: flex;
  flex-direction: column;
  gap: .5rem;

  .form-label{
    color: var(--parsec-color-light-primary-700);
  }

  .input {
    border-radius: 6px;
    overflow: hidden;
  }
}
</style><|MERGE_RESOLUTION|>--- conflicted
+++ resolved
@@ -3,7 +3,6 @@
 <template>
   <ion-grid>
     <ion-row>
-<<<<<<< HEAD
       <ion-col class="input-col">
         <ion-text
           id="passwordLabel"
@@ -14,13 +13,6 @@
         <ion-item class="input">
           <ion-input
             aria-label="passwordLabel"
-=======
-      <ion-col>
-        <ion-item>
-          <ion-input
-            :label="label"
-            label-placement="floating"
->>>>>>> 6242d270
             :type="passwordVisible ? 'text' : 'password'"
             v-model="passwordRef"
             @ion-input="$emit('change', $event.detail.value)"
@@ -44,20 +36,7 @@
 
 <script setup lang="ts">
 import { ref } from 'vue';
-<<<<<<< HEAD
-=======
 import { IonGrid, IonCol, IonRow, IonButton, IonItem, IonInput, IonIcon } from '@ionic/vue';
->>>>>>> 6242d270
-import {
-  IonText,
-  IonGrid,
-  IonCol,
-  IonRow,
-  IonButton,
-  IonItem,
-  IonInput,
-  IonIcon
-} from '@ionic/vue';
 import {
   eye,
   eyeOff
