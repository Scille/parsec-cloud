<<<<<<< HEAD
=======
// Parsec Cloud (https://parsec.cloud) Copyright (c) BSLv1.1 (eventually AGPLv3) 2016-2021 Scille SAS

>>>>>>> 4c13af68
import { createApp } from 'vue';
import App from './App.vue';
import router from './router';

import { IonicVue } from '@ionic/vue';

/* Core CSS required for Ionic components to work properly */
import '@ionic/vue/css/core.css';

/* Basic CSS for apps built with Ionic */
import '@ionic/vue/css/normalize.css';
import '@ionic/vue/css/structure.css';
import '@ionic/vue/css/typography.css';

/* Optional CSS utils that can be commented out */
import '@ionic/vue/css/padding.css';
import '@ionic/vue/css/float-elements.css';
import '@ionic/vue/css/text-alignment.css';
import '@ionic/vue/css/text-transformation.css';
import '@ionic/vue/css/flex-utils.css';
import '@ionic/vue/css/display.css';

/* Theme variables */
import './theme/variables.css';

const app = createApp(App)
  .use(IonicVue)
  .use(router);

router.isReady().then(() => {
  app.mount('#app');
});<|MERGE_RESOLUTION|>--- conflicted
+++ resolved
@@ -1,8 +1,4 @@
-<<<<<<< HEAD
-=======
 // Parsec Cloud (https://parsec.cloud) Copyright (c) BSLv1.1 (eventually AGPLv3) 2016-2021 Scille SAS
-
->>>>>>> 4c13af68
 import { createApp } from 'vue';
 import App from './App.vue';
 import router from './router';
