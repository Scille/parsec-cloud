--- conflicted
+++ resolved
@@ -31,14 +31,11 @@
             component: () => import('@/views/HomePage.vue')
           }
         ]
-<<<<<<< HEAD
       },
       {
         path: '/settings',
         name: 'settings',
         component: () => import('@/views/SettingsPage.vue')
-=======
->>>>>>> 90d80fbe
       }
     ]
   }
