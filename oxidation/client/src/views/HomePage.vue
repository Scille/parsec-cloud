<!-- Parsec Cloud (https://parsec.cloud) Copyright (c) BUSL-1.1 (eventually AGPL-3.0) 2016-present Scille SAS -->

<template>
  <ion-page>
    <ion-content
      :fullscreen="true"
      color="secondary"
    >
      <div id="page">
        <!-- sidebar -->
        <div class="sidebar">
          <div class="sidebar-content">
            <div class="sidebar-content__titles">
              <h1 class="title-h1-lg">
                {{ $t('HomePage.organizationList.title') }}
              </h1>
              <ion-text class="subtitles-normal">
                {{ $t('HomePage.organizationList.subtitle') }}
              </ion-text>
            </div>
            <div class="sidebar-content__logo">
              <img
                src="../assets/images/logo/logo_row_white.svg"
                alt="Parsec logo"
                class="logo-img"
              >
<<<<<<< HEAD
            </div>
          </div>
=======
                <img src="../assets/images/Logo/logo_column_gradient.svg">
              </ion-col>
              <ion-col size="2">
                <ion-button
                  fill="clear"
                  @click="openSettingsModal()"
                  id="settings-button"
                >
                  <ion-icon
                    slot="start"
                    :icon="cog"
                  />
                  {{ $t('HomePage.topbar.settings') }}
                </ion-button>
              </ion-col>
            </ion-row>
          </ion-grid>
>>>>>>> 358f661f
        </div>
        <!-- organization -->
        <div class="right-side">
          <!-- topbar -->
          <ion-card-content class="topbar">
            <ion-card-title
              color="tertiary"
              v-if="!showOrganizationList"
            >
              <ion-button
                fill="clear"
                @click="showOrganizationList = !showOrganizationList"
                id="back-to-list-button"
              >
                <ion-icon
                  slot="start"
                  :icon="chevronBack"
                />
                {{ $t('HomePage.organizationLogin.backToList') }}
              </ion-button>
            </ion-card-title>
            <search-input
              :label="t('HomePage.organizationList.search')"
              v-if="showOrganizationList"
              @change="onSearchChange($event)"
              id="search-input"
            />
            <ion-button
              @click="isPopoverOpen = !isPopoverOpen; openPopover($event)"
              size="large"
              id="create-organization-button"
              class="button-default"
            >
              {{ $t('HomePage.noExistingOrganization.createOrJoin') }}
            </ion-button>
            <ion-buttons
              slot="primary"
              class="topbar-icon__settings"
            >
              <ion-button
                slot="icon-only"
                id="trigger-search-button"
                class="topbar-button__item"
              >
                <ion-icon
                  slot="icon-only"
                  :icon="cog"
                />
              </ion-button>
            </ion-buttons>
          </ion-card-content>
          <slide-horizontal
            :reverse-direction="!showOrganizationList"
          >
            <ion-card
              v-if="showOrganizationList"
              class="right-side-container"
            >
              <ion-card-content class="organization-container">
                <ion-card-title class="organization-filter">
                  <!-- No use in showing the sort/filter options for less than 2 devices -->
                  <template v-if="deviceList.length > 2">
                    <ms-select
                      id="filter-select"
                      label="t('HomePage.organizationList.labelSortBy')"
                      :options="msSelectOptions"
                      default-option="organization"
                      :sort-by-labels="msSelectSortByLabels"
                      @change="onMsSelectChange($event)"
                    />
                  </template>
                </ion-card-title>
                <ion-grid class="organization-list">
                  <ion-row
                    class="organization-list-row"
                  >
                    <ion-col
                      v-for="device in filteredDevices"
                      :key="device.slug"
                      class="organization-list-row__col"
                    >
                      <ion-card
                        button
                        class="organization-card"
                        @click="onOrganizationCardClick(device)"
                      >
                        <ion-card-content class="card-content">
                          <ion-grid>
                            <organization-card
                              :device="device"
                              class="card-content__body"
                            />
                            <ion-row class="card-content__footer">
                              <ion-col size="auto">
                                <p>{{ $t('HomePage.organizationList.lastLogin') }}</p>
                                <p>
                                  {{ device.slug in storedDeviceDataDict ?
                                    timeSince(storedDeviceDataDict[device.slug].lastLogin, '--') : '--' }}
                                </p>
                              </ion-col>
                            </ion-row>
                          </ion-grid>
                        </ion-card-content>
                      </ion-card>
                    </ion-col>
                  </ion-row>
                </ion-grid>
              </ion-card-content>
            </ion-card>
            <!-- after animation -->
            <ion-card
              v-if="!showOrganizationList"
              class="login-popup"
            >
              <ion-card-content class="organization-container">
                <ion-text class="title-h1">
                  {{ $t('HomePage.organizationLogin.login') }}
                </ion-text>
                <!-- login -->
                <div id="login-container">
                  <ion-card class="login-card">
                    <ion-card-content class="login-card__content">
                      <ion-grid>
                        <organization-card :device="selectedDevice" />
                        <password-input
                          :label="t('HomePage.organizationLogin.passwordLabel')"
                          @change="onPasswordChange($event)"
                          @enter="login()"
                          id="password-input"
                        />
                        <ion-button
                          fill="clear"
                          @click="onForgottenPasswordClick()"
                          id="forgotten-password-button"
                        >
                          {{ $t('HomePage.organizationLogin.forgottenPassword') }}
                        </ion-button>
                      </ion-grid>
                    </ion-card-content>
                  </ion-card>
                  <div class="login-button-container">
                    <ion-button
                      @click="login()"
                      size="large"
                      :disabled="password.length == 0"
                      class="login-button"
                    >
                      <ion-icon
                        slot="start"
                        :icon="logIn"
                      />
                      {{ $t("HomePage.organizationLogin.login") }}
                    </ion-button>
                  </div>
                </div>
              </ion-card-content>
            </ion-card>
          </slide-horizontal>
        </div>
      </div>
    </ion-content>
  </ion-page>
</template>

<script setup lang="ts">
import {
  IonPage,
  IonContent,
  IonCard,
  IonCardContent,
  IonCardTitle,
  IonButtons,
  IonButton,
  IonIcon,
  IonText,
  IonRow,
  IonCol,
  IonGrid,
  popoverController
} from '@ionic/vue';
import {
  chevronBack,
  cog,
  logIn
} from 'ionicons/icons'; // We're forced to import icons for the moment, see : https://github.com/ionic-team/ionicons/issues/1032
import { useI18n } from 'vue-i18n';
import { onMounted, ref, toRaw, computed, inject, Ref } from 'vue';
<<<<<<< HEAD
=======
import JoinByLinkModal from '@/components/JoinByLinkModal.vue';
import CreateOrganization from '@/components/CreateOrganizationModal.vue';
import SettingsModal from '@/views/SettingsModal.vue';
>>>>>>> 358f661f
import OrganizationCard from '@/components/OrganizationCard.vue';
import PasswordInput from '@/components/PasswordInput.vue';
import SearchInput from '@/components/SearchInput.vue';
import MsSelect from '@/components/MsSelect.vue';
import { MsSelectChangeEvent, MsSelectOption } from '@/components/MsSelectOption';
import { AvailableDevice } from '@/plugins/libparsec/definitions';
import { libparsec } from '@/plugins/libparsec';
import SlideHorizontal from '@/transitions/SlideHorizontal.vue';
import { getMockDevices, mockLastLogin } from '../common/mocks';
import { StoredDeviceData, StorageManager } from '@/services/storageManager';
import { DateTime } from 'luxon';
import { useRouter } from 'vue-router';
<<<<<<< HEAD
import { configPathKey, formattersKey, storageManagerKey } from '../main';
import HomePagePopover from '@/components/HomePagePopover.vue';
=======
import { FormattersKey, ConfigPathKey, StorageManagerKey } from '@/common/injectionKeys';
>>>>>>> 358f661f

const router = useRouter();
const { t, d } = useI18n();
const deviceList: Ref<AvailableDevice[]> = ref([]);
let selectedDevice: AvailableDevice;
const password = ref('');
const orgSearchString = ref('');
const showOrganizationList = ref(true);
const sortBy = ref('organization');
const sortByAsc = ref(true);
<<<<<<< HEAD
const { timeSince } = inject(formattersKey)!;
const configPath = inject(configPathKey, '/');  // Must be a valid Unix path !
const storageManager: StorageManager = inject(storageManagerKey)!;
const isPopoverOpen = ref(false);
=======
const { timeSince } = inject(FormattersKey)!;
const configPath = inject(ConfigPathKey, '/');  // Must be a valid Unix path !
const storageManager: StorageManager = inject(StorageManagerKey)!;
>>>>>>> 358f661f

const msSelectOptions: MsSelectOption[] = [
  { label: t('HomePage.organizationList.sortByOrganization'), key: 'organization' },
  { label: t('HomePage.organizationList.sortByUserName'), key: 'user_name' },
  { label: t('HomePage.organizationList.sortByLastLogin'), key: 'last_login' }
];

const msSelectSortByLabels = {
  asc: t('HomePage.organizationList.sortOrderAsc'),
  desc: t('HomePage.organizationList.sortOrderDesc')
};

const filteredDevices = computed(() => {
  return deviceList.value.filter((item) => {
    const lowerSearchString = orgSearchString.value.toLocaleLowerCase();
    return (item.humanHandle?.toLocaleLowerCase().includes(lowerSearchString) ||
      item.organizationId?.toLocaleLowerCase().includes(lowerSearchString));
  }).sort((a, b) => {
    if (sortBy.value === 'organization') {
      if (sortByAsc.value) {
        return a.organizationId.localeCompare(b.organizationId);
      } else {
        return b.organizationId.localeCompare(a.organizationId);
      }
    } else if (sortBy.value === 'user_name' && a.humanHandle && b.humanHandle) {
      if (sortByAsc.value) {
        return a.humanHandle?.localeCompare(b.humanHandle ?? '');
      } else {
        return b.humanHandle?.localeCompare(a.humanHandle ?? '');
      }
    } else if (sortBy.value === 'last_login') {
      const aLastLogin = (a.slug in storedDeviceDataDict.value && storedDeviceDataDict.value[a.slug].lastLogin !== undefined) ?
        storedDeviceDataDict.value[a.slug].lastLogin : DateTime.fromMillis(0);
      const bLastLogin = (b.slug in storedDeviceDataDict.value && storedDeviceDataDict.value[b.slug].lastLogin !== undefined) ?
        storedDeviceDataDict.value[b.slug].lastLogin : DateTime.fromMillis(0);
      if (sortByAsc.value) {
        return bLastLogin.diff(aLastLogin).toObject().milliseconds!;
      } else {
        return aLastLogin.diff(bLastLogin).toObject().milliseconds!;
      }
    }
    return 0;
  });
});

const storedDeviceDataDict = ref<{ [slug: string]: StoredDeviceData }>({});

onMounted(async (): Promise<void> => {
  await mockLastLogin(storageManager);

  deviceList.value = await libparsec.clientListAvailableDevices(configPath);

  storedDeviceDataDict.value = await storageManager.retrieveDevicesData();
});

function onPasswordChange(pwd: string): void {
  password.value = pwd;
}

function onSearchChange(search: string): void {
  orgSearchString.value = search;
}

function onMsSelectChange(event: MsSelectChangeEvent): void {
  sortBy.value = event.option.key;
  sortByAsc.value = event.sortByAsc;
}

function onOrganizationCardClick(device: AvailableDevice): void {
  showOrganizationList.value = !showOrganizationList.value;
  selectedDevice = device;
}

async function login(): Promise<void> {
  if (!storedDeviceDataDict.value[selectedDevice.slug]) {
    storedDeviceDataDict.value[selectedDevice.slug] = {
      lastLogin: DateTime.now()
    };
  } else {
    storedDeviceDataDict.value[selectedDevice.slug].lastLogin = DateTime.now();
  }
  console.log(`Log in to ${selectedDevice.organizationId} with password "${password.value}"`);
  await storageManager.storeDevicesData(toRaw(storedDeviceDataDict.value));

  // name: define where the user will be move, query: add parameters
  router.push({ name: 'workspaces', params: {deviceId: selectedDevice.deviceId} });
}

function onForgottenPasswordClick(): void {
  console.log('forgotten password!');
}

async function openPopover(ev: Event): Promise<void> {
  const popover = await popoverController.create({
    component: HomePagePopover,
    cssClass: 'homepage-popover',
    event: ev,
    showBackdrop: false
  });
<<<<<<< HEAD
  await popover.present();
=======
  await modal.present();

  const { data, role } = await modal.onWillDismiss();

  if (role === 'confirm') {
    console.log(data);
  }
}

async function openSettingsModal(): Promise<void> {
  const modal = await modalController.create({
    component: SettingsModal,
    cssClass: 'settings-modal'
  });
  await modal.present();

  const { data, role } = await modal.onWillDismiss();
}

async function canDismissModal(): Promise<boolean> {
  const alert = await createAlert(
    t('AlertConfirmation.areYouSure'),
    t('AlertConfirmation.infoNotSaved'),
    t('AlertConfirmation.cancel'),
    t('AlertConfirmation.ok')
  );

  await alert.present();

  const { role } = await alert.onDidDismiss();
  return role === 'confirm';
>>>>>>> 358f661f
}
</script>

<style lang="scss" scoped>
#page {
  height: 100vh;
  background: var(--parsec-color-light-secondary-inversed-contrast);
  display: flex;
  flex-direction: row;
  overflow: hidden;
  margin: 0 auto;
  align-items: center;
  position: relative;
  z-index: -4;
}

.sidebar {
  display: flex;
  height: 100vh;
  width: 40vw;
  padding: 2rem 0;
  background: var(--parsec-color-light-gradient);
  position: relative;
  justify-content: flex-end;
  z-index: -3;

  &::before {
    content: '';
    position: absolute;
    z-index: -2;
    top: 0;
    right: 0;
    width: 100vw;
    height: 100vh;
    background: url('../assets/images/shapes-bg.svg') repeat center;
    background-size: cover;
  }

  .sidebar-content {
    display: flex;
    flex-direction: column;
    align-items: center;
    margin-left: 2rem;

    &__titles {
      display: flex;
      flex-direction: column;
      justify-content: center;
      flex-grow: 2;
      margin-right: 2rem;
      max-width: var(--parsec-max-title-width);
      position: relative;
      gap: 1rem;
    }

    &__logo {
      display: flex;
      width: 100%;

      .logo-img {
        max-height: 3em;
        width: 25%;
        height: 100%;
      }
    }
  }
}

.right-side {
  height: 100vh;
  width: 60vw;
  max-width: var(--parsec-max-content-width);
  background: var(--parsec-color-light-secondary-inversed-contrast);
  display: flex;
  flex-direction: column;
  position: relative;
  z-index: -5;

  .right-side-container {
    margin-inline: 0px;
    margin-top: 0px;
    margin-bottom: 0px;
    border-radius: 0;
    box-shadow: none;
    flex-grow: 0;
    flex-shrink: 0;
  }
}

.topbar {
  border-bottom: 1px solid var(--parsec-color-light-secondary-disabled);
  padding: 3.5rem 3.5rem 1.5rem;
  display: flex;
  align-items: center;

  #create-organization-button {
    margin-left: auto;
    margin-right: 1.5rem;
  }

  .topbar-button__item, .sc-ion-buttons-md-s .button {
    border: 1px solid var(--parsec-color-light-secondary-light);
    color: var(--parsec-color-light-primary-700);
    border-radius: 50%;
    --padding-top: 0;
    --padding-end: 0;
    --padding-bottom: 0;
    --padding-start: 0;
    width: 3em;
    height: 3em;

    &:hover {
      --background-hover: var(--parsec-color-light-primary-50);
      background: var(--parsec-color-light-primary-50);
      border: var(--parsec-color-light-primary-50);
    }

    ion-icon {
      font-size: 1.375rem;
    }
  }
}

.organization-container {
  padding: 1.5rem 3.5rem 0;

  .organization-filter {
    display: flex;
    margin: 0 0 .5rem;
    justify-content: flex-end;
  }

  .organization-list {
    max-height: 30em;
    overflow-y: auto;
    --ion-grid-columns: 3;
  }

  .organization-list-row {
    gap: 1rem;

    &__col {
      display: flex;
      align-items: center;
      padding: 0;
    }
  }

  .organization-card {
    background: var(--parsec-color-light-secondary-background);
    user-select: none;
    transition: box-shadow 150ms linear;
    box-shadow: none;
    border-radius: 0.5em;
    margin-inline: 0;
    margin-top: 0;
    margin-bottom: 0;

    &:hover {
      box-shadow: 0px 4px 12px rgba(0, 0, 0, 0.08);
    }

    .card-content {
      padding-top: 0px;
      padding-bottom: 0px;
      padding-inline-end: 0px;
      padding-inline-start: 0px;

      &__footer {
        padding: 0.5em 1em;
        background: var(--parsec-color-light-secondary-medium);
        border-top: 1px solid var(--parsec-color-light-secondary-disabled);
        color: var(--parsec-color-light-secondary-grey);
        height: 4.6em;
      }

      &:hover {
        background: var(--parsec-color-light-primary-50);
        cursor: pointer;

        .card-content__footer {
          background: var(--parsec-color-light-primary-50);
          border-top: 1px solid var(--parsec-color-light-primary-100);
        }
      }
    }
  }
}

.login-popup {
  box-shadow: none;
  display: flex;
  margin: auto 0;
  align-items: center;
  justify-content: center;
  flex-grow: 1;

  .organization-container {
    max-width: 62.5rem;
    padding: 0 3.5rem 3.5rem;
    flex-grow: 1;
  }

  .title-h1 {
    color: var(--parsec-color-light-primary-700);
  }

  #login-container {
    margin-top: 2.5rem;
    display: flex;
    flex-direction: column;
    gap: 1.5rem;
  }

  .login-card {
      background: var(--parsec-color-light-secondary-background);
      border-radius: 8px;
      padding: 2em;
      box-shadow: none;
      margin: 0;

      &__content {
        padding: 0;

        #password-input {
          margin: 1.5rem 0 1rem;
        }
      }

      .organization-card {
        margin-bottom: 2em;
        display: flex;

        &__body {
          padding: 0;
        }
      }
    }

  .login-button-container {
    text-align: right;

    .login-button {
      margin: 0;
    }
  }
}
</style><|MERGE_RESOLUTION|>--- conflicted
+++ resolved
@@ -24,28 +24,8 @@
                 alt="Parsec logo"
                 class="logo-img"
               >
-<<<<<<< HEAD
             </div>
           </div>
-=======
-                <img src="../assets/images/Logo/logo_column_gradient.svg">
-              </ion-col>
-              <ion-col size="2">
-                <ion-button
-                  fill="clear"
-                  @click="openSettingsModal()"
-                  id="settings-button"
-                >
-                  <ion-icon
-                    slot="start"
-                    :icon="cog"
-                  />
-                  {{ $t('HomePage.topbar.settings') }}
-                </ion-button>
-              </ion-col>
-            </ion-row>
-          </ion-grid>
->>>>>>> 358f661f
         </div>
         <!-- organization -->
         <div class="right-side">
@@ -233,12 +213,6 @@
 } from 'ionicons/icons'; // We're forced to import icons for the moment, see : https://github.com/ionic-team/ionicons/issues/1032
 import { useI18n } from 'vue-i18n';
 import { onMounted, ref, toRaw, computed, inject, Ref } from 'vue';
-<<<<<<< HEAD
-=======
-import JoinByLinkModal from '@/components/JoinByLinkModal.vue';
-import CreateOrganization from '@/components/CreateOrganizationModal.vue';
-import SettingsModal from '@/views/SettingsModal.vue';
->>>>>>> 358f661f
 import OrganizationCard from '@/components/OrganizationCard.vue';
 import PasswordInput from '@/components/PasswordInput.vue';
 import SearchInput from '@/components/SearchInput.vue';
@@ -251,12 +225,8 @@
 import { StoredDeviceData, StorageManager } from '@/services/storageManager';
 import { DateTime } from 'luxon';
 import { useRouter } from 'vue-router';
-<<<<<<< HEAD
 import { configPathKey, formattersKey, storageManagerKey } from '../main';
 import HomePagePopover from '@/components/HomePagePopover.vue';
-=======
-import { FormattersKey, ConfigPathKey, StorageManagerKey } from '@/common/injectionKeys';
->>>>>>> 358f661f
 
 const router = useRouter();
 const { t, d } = useI18n();
@@ -267,16 +237,10 @@
 const showOrganizationList = ref(true);
 const sortBy = ref('organization');
 const sortByAsc = ref(true);
-<<<<<<< HEAD
 const { timeSince } = inject(formattersKey)!;
 const configPath = inject(configPathKey, '/');  // Must be a valid Unix path !
 const storageManager: StorageManager = inject(storageManagerKey)!;
 const isPopoverOpen = ref(false);
-=======
-const { timeSince } = inject(FormattersKey)!;
-const configPath = inject(ConfigPathKey, '/');  // Must be a valid Unix path !
-const storageManager: StorageManager = inject(StorageManagerKey)!;
->>>>>>> 358f661f
 
 const msSelectOptions: MsSelectOption[] = [
   { label: t('HomePage.organizationList.sortByOrganization'), key: 'organization' },
@@ -376,41 +340,7 @@
     event: ev,
     showBackdrop: false
   });
-<<<<<<< HEAD
   await popover.present();
-=======
-  await modal.present();
-
-  const { data, role } = await modal.onWillDismiss();
-
-  if (role === 'confirm') {
-    console.log(data);
-  }
-}
-
-async function openSettingsModal(): Promise<void> {
-  const modal = await modalController.create({
-    component: SettingsModal,
-    cssClass: 'settings-modal'
-  });
-  await modal.present();
-
-  const { data, role } = await modal.onWillDismiss();
-}
-
-async function canDismissModal(): Promise<boolean> {
-  const alert = await createAlert(
-    t('AlertConfirmation.areYouSure'),
-    t('AlertConfirmation.infoNotSaved'),
-    t('AlertConfirmation.cancel'),
-    t('AlertConfirmation.ok')
-  );
-
-  await alert.present();
-
-  const { role } = await alert.onDidDismiss();
-  return role === 'confirm';
->>>>>>> 358f661f
 }
 </script>
 
