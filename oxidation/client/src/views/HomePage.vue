<!-- Parsec Cloud (https://parsec.cloud) Copyright (c) BUSL-1.1 (eventually AGPL-3.0) 2016-present Scille SAS -->
<template>
  <ion-page>
    <ion-content
      :fullscreen="true"
      color="secondary"
    >
      <div id="container">
        <div class="logo">
          <img src="../assets/images/Logo/logo_blue.png">
        </div>
        <transition-group :name="showOrganizationList ? 'slide-left' : 'slide-right'">
<<<<<<< HEAD
          <ion-card v-if="showOrganizationList">
=======
          <ion-card
            v-if="showOrganizationList"
            id="organization-list-container"
          >
>>>>>>> 76ae5733
            <ion-card-content class="organization-list">
              <ion-card-title color="tertiary">
                {{ $t('HomePage.organizationList.title') }}
              </ion-card-title>
              <ion-grid>
                <ion-row>
                  <ion-col
                    size="1"
                    v-for="device in deviceList"
                    :key="device.slug"
                  >
                    <ion-card
                      button
                      class="organization-card-container"
                      @click="onOrganizationCardClick(device)"
                    >
                      <ion-card-content>
                        <ion-grid>
                          <OrganizationCard :device="device" />
                          <ion-row>
                            <ion-col
                              size="auto"
<<<<<<< HEAD
                              v-if="deviceStoredDataList[device.slug]"
                            >
                              {{ formatLastLogin(deviceStoredDataList[device.slug].lastLogin) }}
=======
                              v-if="getDeviceLocalStorageData(device.slug)"
                            >
                              {{ formatLastLogin((getDeviceLocalStorageData(device.slug) as DeviceLocalStorageData).lastLogin) }}
>>>>>>> 76ae5733
                            </ion-col>
                          </ion-row>
                        </ion-grid>
                      </ion-card-content>
                    </ion-card>
                  </ion-col>
                </ion-row>
              </ion-grid>
            </ion-card-content>
            <ion-card-content class="no-existing-organization">
              <ion-card-title color="tertiary">
                {{ $t('HomePage.noExistingOrganization.title') }}
              </ion-card-title>
              <ion-button
                @click="openCreateOrganizationModal()"
                size="large"
                id="create-organization-button"
              >
                <ion-icon
                  slot="start"
                  :icon="add"
                />
                {{ $t('HomePage.noExistingOrganization.createOrganization') }}
              </ion-button>
              <ion-button
                @click="openJoinByLinkModal()"
                fill="outline"
                size="large"
<<<<<<< HEAD
=======
                id="join-by-link-button"
>>>>>>> 76ae5733
              >
                <ion-icon
                  slot="start"
                  :icon="link"
                />
                {{ $t('HomePage.noExistingOrganization.joinOrganization') }}
              </ion-button>
            </ion-card-content>
          </ion-card>
<<<<<<< HEAD
          <ion-card v-if="!showOrganizationList">
=======
          <ion-card
            v-if="!showOrganizationList"
            id="login-popup-container"
          >
>>>>>>> 76ae5733
            <ion-card-content class="organization-list">
              <ion-card-title color="tertiary">
                <ion-button
                  fill="clear"
                  @click="showOrganizationList = !showOrganizationList"
<<<<<<< HEAD
=======
                  id="back-to-list-button"
>>>>>>> 76ae5733
                >
                  <ion-icon
                    slot="start"
                    :icon="chevronBackOutline"
                  />
                  {{ $t('HomePage.organizationLogin.backToList') }}
                </ion-button>
              </ion-card-title>
              <div id="login-container">
                <ion-card id="login-card-container">
                  <ion-card-content>
                    <ion-grid>
                      <OrganizationCard :device="selectedDevice" />
                      <PasswordInput
                        :label="t('HomePage.organizationLogin.passwordLabel')"
                        @change="onPasswordChange"
                        @enter="login"
                      />
                      <ion-button
                        fill="clear"
                        @click="onForgottenPasswordClick"
<<<<<<< HEAD
=======
                        id="forgotten-password-button"
>>>>>>> 76ae5733
                      >
                        {{ $t('HomePage.organizationLogin.forgottenPassword') }}
                      </ion-button>
                    </ion-grid>
                  </ion-card-content>
                </ion-card>
                <div id="login-button-container">
                  <ion-button
                    @click="login"
                    size="large"
                    :disabled="password.length == 0"
<<<<<<< HEAD
=======
                    id="login-button"
>>>>>>> 76ae5733
                  >
                    <ion-icon
                      slot="start"
                      :icon="logIn"
                    />
                    {{ $t("HomePage.organizationLogin.login") }}
                  </ion-button>
                </div>
              </div>
            </ion-card-content>
          </ion-card>
        </transition-group>
      </div>
    </ion-content>
  </ion-page>
</template>

<script setup lang="ts">
import {
  IonContent,
  IonPage,
  IonCard,
  IonCardContent,
  IonCardTitle,
  IonButton,
  IonIcon,
  IonRow,
  IonCol,
  IonGrid,
  modalController
} from '@ionic/vue';
import {
  add,
  link,
  chevronBackOutline,
  logIn
} from 'ionicons/icons'; // We're forced to import icons for the moment, see : https://github.com/ionic-team/ionicons/issues/1032
import { useI18n } from 'vue-i18n';
<<<<<<< HEAD
import { onMounted, ref, toRaw } from 'vue';
=======
import { ref } from 'vue';
>>>>>>> 76ae5733
import JoinByLinkModal from '@/components/JoinByLinkModal.vue';
import CreateOrganization from '@/components/CreateOrganizationModal.vue';
import OrganizationCard from '@/components/OrganizationCard.vue';
import PasswordInput from '@/components/PasswordInput.vue';
import { createAlert } from '@/components/AlertConfirmation';
<<<<<<< HEAD
import { AvailableDevice } from '../plugins/libparsec/definitions';
import { Storage } from '@ionic/storage';

export interface DeviceStoredData {
    lastLogin: Date;
}

const { t, d } = useI18n();
const deviceList: AvailableDevice[] = [
  {
    organizationId: 'MegaShark',
    humanHandle: 'Maxime Grandcolas',
    deviceLabel: 'device_label',
    keyFilePath: 'key_file_path',
    deviceId: 'device_id',
    slug: 'slug1',
    ty: {tag: 'Password'}
  },
  {
    organizationId: 'Resana',
    humanHandle: 'Maxime Grandcolas',
    deviceLabel: 'device_label',
    keyFilePath: 'key_file_path',
    deviceId: 'device_id',
    slug: 'slug2',
    ty: {tag: 'Password'}
  },
  {
    organizationId: 'Oxymore',
    humanHandle: 'Maxime Grandcolas',
    deviceLabel: 'device_label',
    keyFilePath: 'key_file_path',
    deviceId: 'device_id',
    slug: 'slug3',
    ty: {tag: 'Password'}
  },
  {
    organizationId: 'Eddy',
    humanHandle: 'Maxime Grandcolas',
    deviceLabel: 'device_label',
    keyFilePath: 'key_file_path',
    deviceId: 'device_id',
    slug: 'slug4',
    ty: {tag: 'Password'}
  }
];
let selectedDevice: AvailableDevice;
const password = ref('');
const showOrganizationList = ref(true);
const store = new Storage();

const deviceStoredDataList = ref({});

onMounted(async (): Promise<void> => {
  await store.create();
  deviceStoredDataList.value = await store.get('devicesData') || {};
  // temporary, delete this when true data will exists by bindings
  if (Object.keys(deviceStoredDataList.value).length === 0) {
    deviceStoredDataList.value = {
      slug1: { lastLogin: new Date('01/11/2023') },
      slug2: { lastLogin: new Date('01/12/2023 12:03:05') },
      slug3: { lastLogin: new Date('01/12/2023 15:12:04') }
    };
    await store.set('devicesData', toRaw(deviceStoredDataList.value));
  }
});

function onPasswordChange(pwd: string): void {
  password.value = pwd;
}

=======
import { libparsec } from '../plugins/libparsec';
import { AvailableDevice } from '../plugins/libparsec/definitions';

export interface DeviceLocalStorageData {
    slug: string;
    lastLogin: Date;
}

const { t, d } = useI18n();

// Not ready yet
// const deviceList = libparsec.listAvailableDevices();
const deviceList: AvailableDevice[] = [
  {
    organizationId: 'MegaShark',
    humanHandle: 'Maxime Grandcolas',
    deviceLabel: 'device_label',
    keyFilePath: 'key_file_path',
    deviceId: 'device_id',
    slug: 'slug1',
    ty: {tag: 'Password'}
  },
  {
    organizationId: 'Resana',
    humanHandle: 'Maxime Grandcolas',
    deviceLabel: 'device_label',
    keyFilePath: 'key_file_path',
    deviceId: 'device_id',
    slug: 'slug2',
    ty: {tag: 'Password'}
  },
  {
    organizationId: 'Oxymore',
    humanHandle: 'Maxime Grandcolas',
    deviceLabel: 'device_label',
    keyFilePath: 'key_file_path',
    deviceId: 'device_id',
    slug: 'slug3',
    ty: {tag: 'Password'}
  },
  {
    organizationId: 'Eddy',
    humanHandle: 'Maxime Grandcolas',
    deviceLabel: 'device_label',
    keyFilePath: 'key_file_path',
    deviceId: 'device_id',
    slug: 'slug4',
    ty: {tag: 'Password'}
  }
];
let selectedDevice: AvailableDevice;
const password = ref('');
const showOrganizationList = ref(true);

const deviceLocalStorageDataList = [
  {slug: 'slug1', lastLogin: new Date('01/11/2023')},
  {slug: 'slug2', lastLogin: new Date('01/12/2023 12:03:05')},
  {slug: 'slug3', lastLogin: new Date('01/12/2023 15:12:04')}
];

function getDeviceLocalStorageData(deviceSlug: string): DeviceLocalStorageData | undefined {
  return deviceLocalStorageDataList.find((device) => {
    return device.slug === deviceSlug;
  });
}

function onPasswordChange(pwd: string): void {
  password.value = pwd;
}

>>>>>>> 76ae5733
function onOrganizationCardClick(device: AvailableDevice): void {
  showOrganizationList.value = !showOrganizationList.value;
  selectedDevice = device;
}

<<<<<<< HEAD
async function login(): Promise<void> {
  await store.create();
  if (!deviceStoredDataList.value[selectedDevice.slug]) {
    deviceStoredDataList.value[selectedDevice.slug] = {
      lastLogin: new Date()
    };
  } else {
    deviceStoredDataList.value[selectedDevice.slug].lastLogin = new Date();
  }
  await store.set('devicesData', toRaw(deviceStoredDataList.value));
=======
function login(): void {
>>>>>>> 76ae5733
  console.log(`Log in to ${selectedDevice.organizationId} with password "${password.value}"`);
}

function formatLastLogin(lastLogin: Date | undefined) : string {
  if (!lastLogin) {
    return '';
  }
  // Get the difference in ms
  let diff = Date.now().valueOf() - lastLogin.valueOf();

  // To seconds
  diff = Math.ceil(diff / 1000);
  if (diff < 60) {
    return t('HomePage.organizationList.lastLoginSeconds', {seconds: diff}, diff);
  }

  // To minutes
  diff = Math.ceil(diff / 60);
  if (diff < 60) {
    return t('HomePage.organizationList.lastLoginMinutes', {minutes: diff}, diff);
  }

  // To hours
  diff = Math.ceil(diff / 60);
  if (diff < 24) {
    return t('HomePage.organizationList.lastLoginHours', {hours: diff}, diff);
  }

  // Too long, let's use the date as is
  return t('HomePage.organizationList.lastLogin', {date: d(lastLogin, 'long')});
}

function onForgottenPasswordClick(): void {
  console.log('forgotten password!');
}

async function openJoinByLinkModal(): Promise<void> {
  const modal = await modalController.create({
    component: JoinByLinkModal,
    cssClass: 'join-by-link-modal'
  });
  await modal.present();

  const { data, role } = await modal.onWillDismiss();

  if (role === 'confirm') {
    console.log(data);
  }
}

async function openCreateOrganizationModal(): Promise<void> {
  const modal = await modalController.create({
    component: CreateOrganization,
    canDismiss: canDismissModal,
    cssClass: 'create-organization-modal'
  });
  await modal.present();

  const { data, role } = await modal.onWillDismiss();

  if (role === 'confirm') {
    console.log(data);
  }
}

async function canDismissModal(): Promise<boolean> {
  const alert = await createAlert(
    t('AlertConfirmation.areYouSure'),
    t('AlertConfirmation.infoNotSaved'),
    t('AlertConfirmation.cancel'),
    t('AlertConfirmation.ok')
  );

  await alert.present();

  const { role } = await alert.onDidDismiss();
  return role === 'confirm';
}
</script>

<style lang="scss" scoped>
#container {
  height: 100vh;
  display: flex;
  flex-direction: column;
  overflow: hidden;

  max-width: 50vw;
  margin: 0 auto;

  .logo {
    max-width: 10em;
    align-self: center;
    display: flex;
    align-items: end;
    padding-bottom: 2em;
    flex-basis: 25%;
    flex-grow: 0;
    flex-shrink: 0;
  }

  ion-card {
    flex-grow: 0;
    flex-shrink: 0;
  }

  .slide-left-enter-active, .slide-right-enter-active {
    transition: 0.5s ease-in-out;
    transition-delay: 0.5s;
  }

  .slide-left-leave-active, .slide-right-leave-active {
    transition: 0.5s;
  }

  .slide-left-enter-from, .slide-right-leave-to {
    opacity: 0;
    transform: translate(-100%, 0);
  }

  .slide-left-leave-to, .slide-right-enter-from {
    opacity: 0;
    transform: translate(100%, 0);
  }

  .organization-list {
    padding: 3em;
    padding-bottom: 4em;

    ion-grid {
      --ion-grid-padding: 1em;
      --ion-grid-columns: 2;
    }

    .organization-card-container {
      background: #F9F9FB;
      margin: 1em 1.5em;
      user-select: none;

      ion-row {
        height: 2em;
      }

      &:hover {
        background: #E5F1FF;
        cursor: pointer;
      }
    }
  }

  .no-existing-organization {
    border-top: 1px solid #cce2ff;
    background: #fafafa;
    padding: 3em;
    padding-bottom: 4em;
  }

  #create-organization-button {
    margin-right: 1em;
  }

  #login-container {
    margin-right: 3em;
    margin-left: 3em;

    #login-card-container {
      background: #f9f9fb;
      border-radius: 8px;
      padding: 2em;

      .organization-card {
        margin-bottom: 2em;
      }
    }

    #login-button-container {
      text-align: right;
    }
  }
}
</style><|MERGE_RESOLUTION|>--- conflicted
+++ resolved
@@ -10,14 +10,10 @@
           <img src="../assets/images/Logo/logo_blue.png">
         </div>
         <transition-group :name="showOrganizationList ? 'slide-left' : 'slide-right'">
-<<<<<<< HEAD
-          <ion-card v-if="showOrganizationList">
-=======
           <ion-card
             v-if="showOrganizationList"
             id="organization-list-container"
           >
->>>>>>> 76ae5733
             <ion-card-content class="organization-list">
               <ion-card-title color="tertiary">
                 {{ $t('HomePage.organizationList.title') }}
@@ -40,15 +36,9 @@
                           <ion-row>
                             <ion-col
                               size="auto"
-<<<<<<< HEAD
                               v-if="deviceStoredDataList[device.slug]"
                             >
                               {{ formatLastLogin(deviceStoredDataList[device.slug].lastLogin) }}
-=======
-                              v-if="getDeviceLocalStorageData(device.slug)"
-                            >
-                              {{ formatLastLogin((getDeviceLocalStorageData(device.slug) as DeviceLocalStorageData).lastLogin) }}
->>>>>>> 76ae5733
                             </ion-col>
                           </ion-row>
                         </ion-grid>
@@ -77,10 +67,7 @@
                 @click="openJoinByLinkModal()"
                 fill="outline"
                 size="large"
-<<<<<<< HEAD
-=======
                 id="join-by-link-button"
->>>>>>> 76ae5733
               >
                 <ion-icon
                   slot="start"
@@ -90,23 +77,16 @@
               </ion-button>
             </ion-card-content>
           </ion-card>
-<<<<<<< HEAD
-          <ion-card v-if="!showOrganizationList">
-=======
           <ion-card
             v-if="!showOrganizationList"
             id="login-popup-container"
           >
->>>>>>> 76ae5733
             <ion-card-content class="organization-list">
               <ion-card-title color="tertiary">
                 <ion-button
                   fill="clear"
                   @click="showOrganizationList = !showOrganizationList"
-<<<<<<< HEAD
-=======
                   id="back-to-list-button"
->>>>>>> 76ae5733
                 >
                   <ion-icon
                     slot="start"
@@ -128,10 +108,7 @@
                       <ion-button
                         fill="clear"
                         @click="onForgottenPasswordClick"
-<<<<<<< HEAD
-=======
                         id="forgotten-password-button"
->>>>>>> 76ae5733
                       >
                         {{ $t('HomePage.organizationLogin.forgottenPassword') }}
                       </ion-button>
@@ -143,10 +120,7 @@
                     @click="login"
                     size="large"
                     :disabled="password.length == 0"
-<<<<<<< HEAD
-=======
                     id="login-button"
->>>>>>> 76ae5733
                   >
                     <ion-icon
                       slot="start"
@@ -185,19 +159,15 @@
   logIn
 } from 'ionicons/icons'; // We're forced to import icons for the moment, see : https://github.com/ionic-team/ionicons/issues/1032
 import { useI18n } from 'vue-i18n';
-<<<<<<< HEAD
 import { onMounted, ref, toRaw } from 'vue';
-=======
-import { ref } from 'vue';
->>>>>>> 76ae5733
 import JoinByLinkModal from '@/components/JoinByLinkModal.vue';
 import CreateOrganization from '@/components/CreateOrganizationModal.vue';
 import OrganizationCard from '@/components/OrganizationCard.vue';
 import PasswordInput from '@/components/PasswordInput.vue';
 import { createAlert } from '@/components/AlertConfirmation';
-<<<<<<< HEAD
 import { AvailableDevice } from '../plugins/libparsec/definitions';
 import { Storage } from '@ionic/storage';
+import { libparsec } from '../plugins/libparsec';
 
 export interface DeviceStoredData {
     lastLogin: Date;
@@ -267,84 +237,11 @@
   password.value = pwd;
 }
 
-=======
-import { libparsec } from '../plugins/libparsec';
-import { AvailableDevice } from '../plugins/libparsec/definitions';
-
-export interface DeviceLocalStorageData {
-    slug: string;
-    lastLogin: Date;
-}
-
-const { t, d } = useI18n();
-
-// Not ready yet
-// const deviceList = libparsec.listAvailableDevices();
-const deviceList: AvailableDevice[] = [
-  {
-    organizationId: 'MegaShark',
-    humanHandle: 'Maxime Grandcolas',
-    deviceLabel: 'device_label',
-    keyFilePath: 'key_file_path',
-    deviceId: 'device_id',
-    slug: 'slug1',
-    ty: {tag: 'Password'}
-  },
-  {
-    organizationId: 'Resana',
-    humanHandle: 'Maxime Grandcolas',
-    deviceLabel: 'device_label',
-    keyFilePath: 'key_file_path',
-    deviceId: 'device_id',
-    slug: 'slug2',
-    ty: {tag: 'Password'}
-  },
-  {
-    organizationId: 'Oxymore',
-    humanHandle: 'Maxime Grandcolas',
-    deviceLabel: 'device_label',
-    keyFilePath: 'key_file_path',
-    deviceId: 'device_id',
-    slug: 'slug3',
-    ty: {tag: 'Password'}
-  },
-  {
-    organizationId: 'Eddy',
-    humanHandle: 'Maxime Grandcolas',
-    deviceLabel: 'device_label',
-    keyFilePath: 'key_file_path',
-    deviceId: 'device_id',
-    slug: 'slug4',
-    ty: {tag: 'Password'}
-  }
-];
-let selectedDevice: AvailableDevice;
-const password = ref('');
-const showOrganizationList = ref(true);
-
-const deviceLocalStorageDataList = [
-  {slug: 'slug1', lastLogin: new Date('01/11/2023')},
-  {slug: 'slug2', lastLogin: new Date('01/12/2023 12:03:05')},
-  {slug: 'slug3', lastLogin: new Date('01/12/2023 15:12:04')}
-];
-
-function getDeviceLocalStorageData(deviceSlug: string): DeviceLocalStorageData | undefined {
-  return deviceLocalStorageDataList.find((device) => {
-    return device.slug === deviceSlug;
-  });
-}
-
-function onPasswordChange(pwd: string): void {
-  password.value = pwd;
-}
-
->>>>>>> 76ae5733
 function onOrganizationCardClick(device: AvailableDevice): void {
   showOrganizationList.value = !showOrganizationList.value;
   selectedDevice = device;
 }
 
-<<<<<<< HEAD
 async function login(): Promise<void> {
   await store.create();
   if (!deviceStoredDataList.value[selectedDevice.slug]) {
@@ -355,9 +252,6 @@
     deviceStoredDataList.value[selectedDevice.slug].lastLogin = new Date();
   }
   await store.set('devicesData', toRaw(deviceStoredDataList.value));
-=======
-function login(): void {
->>>>>>> 76ae5733
   console.log(`Log in to ${selectedDevice.organizationId} with password "${password.value}"`);
 }
 
