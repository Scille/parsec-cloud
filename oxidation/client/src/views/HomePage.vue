<!-- Parsec Cloud (https://parsec.cloud) Copyright (c) BUSL-1.1 (eventually AGPL-3.0) 2016-present Scille SAS -->
<template>
  <ion-page>
    <ion-content
      :fullscreen="true"
      color="secondary"
    >
      <div id="page">
        <!-- topbar -->
        <div id="topbar">
          <ion-grid>
            <ion-row>
              <ion-col
                size="8"
                offset="2"
              >
                <img src="../assets/images/Logo/logo_column_gradient.svg">
              </ion-col>
              <ion-col size="2">
                <ion-button
                  fill="clear"
                  @click="$router.push('settings')"
                  id="settings-button"
                >
                  <ion-icon
                    slot="start"
                    :icon="cog"
                  />
                  {{ $t('HomePage.topbar.settings') }}
                </ion-button>
              </ion-col>
            </ion-row>
          </ion-grid>
        </div>
        <!-- end of topbar -->

        <!-- organisazation list -->
        <div id="container">
          <slide-horizontal :reverse-direction="!showOrganizationList">
            <ion-card
              v-if="showOrganizationList"
              id="organization-list-container"
            >
              <ion-card-content class="organization-list">
                <ion-card-title color="tertiary">
                  {{ $t('HomePage.organizationList.title') }}

                  <!-- No use in showing the sort/filter options for less than 2 devices -->
                  <template v-if="deviceList.length > 2">
                    <ion-grid>
                      <ion-row class="ion-justify-content-between">
                        <ion-col size="1">
                          <search-input
                            :label="t('HomePage.organizationList.search')"
                            @change="onSearchChange($event)"
                            id="search-input"
                          />
                        </ion-col>
                        <ion-col size="auto">
                          <ms-select
                            id="filter-select"
                            label="t('HomePage.organizationList.labelSortBy')"
                            :options="msSelectOptions"
                            default-option="organization"
                            :sort-by-labels="msSelectSortByLabels"
                            @change="onMsSelectChange($event)"
                          />
                        </ion-col>
                      </ion-row>
                    </ion-grid>
                  </template>
                </ion-card-title>
                <ion-grid class="organization-list-grid">
                  <ion-row>
                    <ion-col
                      size="1"
                      v-for="device in filteredDevices"
                      :key="device.slug"
                    >
                      <ion-card
                        button
                        class="organization-card-container"
                        @click="onOrganizationCardClick(device)"
                      >
                        <ion-card-content>
                          <ion-grid>
                            <organization-card
                              :device="device"
                              class="organization-card"
                            />
                            <ion-row class="organization-card-footer">
                              <ion-col size="auto">
                                <p>{{ $t('HomePage.organizationList.lastLogin') }}</p>
                                <p>
                                  {{ device.slug in storedDeviceDataDict ?
                                    timeSince(storedDeviceDataDict[device.slug].lastLogin, '--') : '--' }}
                                </p>
                              </ion-col>
                            </ion-row>
                          </ion-grid>
                        </ion-card-content>
                      </ion-card>
                    </ion-col>
                  </ion-row>
                </ion-grid>
              </ion-card-content>

              <!-- bottom -->
              <ion-card-content class="no-existing-organization">
                <ion-card-title color="tertiary">
                  {{ $t('HomePage.noExistingOrganization.title') }}
                </ion-card-title>
                <ion-button
                  @click="openCreateOrganizationModal()"
                  size="large"
                  id="create-organization-button"
                >
                  <ion-icon
                    slot="start"
                    :icon="add"
                  />
                  {{ $t('HomePage.noExistingOrganization.createOrganization') }}
                </ion-button>
                <ion-button
                  @click="openJoinByLinkModal()"
                  fill="outline"
                  size="large"
                  id="join-by-link-button"
                >
                  <ion-icon
                    slot="start"
                    :icon="link"
                  />
                  {{ $t('HomePage.noExistingOrganization.joinOrganization') }}
                </ion-button>
              </ion-card-content>
              <!-- end of bottom -->

            </ion-card>
            <ion-card
              v-if="!showOrganizationList"
              id="login-popup-container"
            >
              <ion-card-content class="organization-list">
                <ion-card-title color="tertiary">
                  <ion-button
                    fill="clear"
                    @click="showOrganizationList = !showOrganizationList"
                    id="back-to-list-button"
                  >
                    <ion-icon
                      slot="start"
                      :icon="chevronBack"
                    />
                    {{ $t('HomePage.organizationLogin.backToList') }}
                  </ion-button>
                </ion-card-title>

                <!-- login -->
                <div id="login-container">
                  <ion-card id="login-card-container">
                    <ion-card-content>
                      <ion-grid>
                        <organization-card :device="selectedDevice" />
                        <password-input
                          :label="t('HomePage.organizationLogin.passwordLabel')"
                          @change="onPasswordChange($event)"
                          @enter="login()"
                          id="password-input"
                        />
                        <ion-button
                          fill="clear"
                          @click="onForgottenPasswordClick()"
                          id="forgotten-password-button"
                        >
                          {{ $t('HomePage.organizationLogin.forgottenPassword') }}
                        </ion-button>
                      </ion-grid>
                    </ion-card-content>
                  </ion-card>
                  <div id="login-button-container">
                    <ion-button
                      @click="login($event)"
                      size="large"
                      :disabled="password.length == 0"
                      id="login-button"
                    >
                      <ion-icon
                        slot="start"
                        :icon="logIn"
                      />
                      {{ $t("HomePage.organizationLogin.login") }}
                    </ion-button>
                  </div>
                </div>
                <!-- end of login -->

              </ion-card-content>
            </ion-card>
          </slide-horizontal>
        </div>
        <!-- end of organization -->
      </div>
    </ion-content>
  </ion-page>
</template>

<script setup lang="ts">
import {
  IonContent,
  IonInput,
  IonPage,
  IonCard,
  IonCardContent,
  IonCardTitle,
  IonButton,
  IonIcon,
  IonItem,
  IonLabel,
  IonRow,
  IonCol,
  IonGrid,
  modalController
} from '@ionic/vue';
import {
  add,
  link,
  chevronBack,
  searchOutline,
  cog,
  logIn
} from 'ionicons/icons'; // We're forced to import icons for the moment, see : https://github.com/ionic-team/ionicons/issues/1032
import { useI18n } from 'vue-i18n';
import { onMounted, ref, toRaw, computed, inject, Ref } from 'vue';
import JoinByLinkModal from '@/components/JoinByLinkModal.vue';
import CreateOrganization from '@/components/CreateOrganizationModal.vue';
import OrganizationCard from '@/components/OrganizationCard.vue';
import PasswordInput from '@/components/PasswordInput.vue';
import SearchInput from '@/components/SearchInput.vue';
import MsSelect from '@/components/MsSelect.vue';
import { MsSelectChangeEvent, MsSelectOption } from '@/components/MsSelectOption';
import { createAlert } from '@/components/AlertConfirmation';
import { AvailableDevice } from '@/plugins/libparsec/definitions';
import { libparsec } from '@/plugins/libparsec';
import SlideHorizontal from '@/transitions/SlideHorizontal.vue';
import { getMockDevices, mockLastLogin } from '../common/mocks';
import { StoredDeviceData, StorageManager } from '@/services/storageManager';
import { DateTime } from 'luxon';
<<<<<<< HEAD
import { useRouter } from 'vue-router';
=======
import { configPathKey, formattersKey, storageManagerKey } from '../main';
>>>>>>> 06aec7d1

const router = useRouter();
const { t, d } = useI18n();
const deviceList: Ref<AvailableDevice[]> = ref([]);
let selectedDevice: AvailableDevice;
const password = ref('');
const orgSearchString = ref('');
const showOrganizationList = ref(true);
const sortBy = ref('organization');
const sortByAsc = ref(true);
const { timeSince } = inject(formattersKey)!;
const configPath = inject(configPathKey, '/');  // Must be a valid Unix path !
const storageManager: StorageManager = inject(storageManagerKey)!;

const msSelectOptions: MsSelectOption[] = [
  { label: t('HomePage.organizationList.sortByOrganization'), key: 'organization' },
  { label: t('HomePage.organizationList.sortByUserName'), key: 'user_name' },
  { label: t('HomePage.organizationList.sortByLastLogin'), key: 'last_login' }
];

const msSelectSortByLabels = {
  asc: t('HomePage.organizationList.sortOrderAsc'),
  desc: t('HomePage.organizationList.sortOrderDesc')
};

const filteredDevices = computed(() => {
  return deviceList.value.filter((item) => {
    const lowerSearchString = orgSearchString.value.toLocaleLowerCase();
    return (item.humanHandle?.toLocaleLowerCase().includes(lowerSearchString) ||
      item.organizationId?.toLocaleLowerCase().includes(lowerSearchString));
  }).sort((a, b) => {
    if (sortBy.value === 'organization') {
      if (sortByAsc.value) {
        return a.organizationId.localeCompare(b.organizationId);
      } else {
        return b.organizationId.localeCompare(a.organizationId);
      }
    } else if (sortBy.value === 'user_name' && a.humanHandle && b.humanHandle) {
      if (sortByAsc.value) {
        return a.humanHandle?.localeCompare(b.humanHandle ?? '');
      } else {
        return b.humanHandle?.localeCompare(a.humanHandle ?? '');
      }
    } else if (sortBy.value === 'last_login') {
      const aLastLogin = (a.slug in storedDeviceDataDict.value && storedDeviceDataDict.value[a.slug].lastLogin !== undefined) ?
        storedDeviceDataDict.value[a.slug].lastLogin : DateTime.fromMillis(0);
      const bLastLogin = (b.slug in storedDeviceDataDict.value && storedDeviceDataDict.value[b.slug].lastLogin !== undefined) ?
        storedDeviceDataDict.value[b.slug].lastLogin : DateTime.fromMillis(0);
      if (sortByAsc.value) {
        return bLastLogin.diff(aLastLogin).toObject().milliseconds!;
      } else {
        return aLastLogin.diff(bLastLogin).toObject().milliseconds!;
      }
    }
    return 0;
  });
});

const storedDeviceDataDict = ref<{ [slug: string]: StoredDeviceData }>({});

onMounted(async (): Promise<void> => {
  await mockLastLogin(storageManager);

  deviceList.value = await libparsec.clientListAvailableDevices(configPath);

  storedDeviceDataDict.value = await storageManager.retrieveDevicesData();
});

function onPasswordChange(pwd: string): void {
  password.value = pwd;
}

function onSearchChange(search: string): void {
  orgSearchString.value = search;
}

function onMsSelectChange(event: MsSelectChangeEvent): void {
  sortBy.value = event.option.key;
  sortByAsc.value = event.sortByAsc;
}

function onOrganizationCardClick(device: AvailableDevice): void {
  showOrganizationList.value = !showOrganizationList.value;
  selectedDevice = device;
}

async function login(workspace: string): Promise<void> {
  if (!storedDeviceDataDict.value[selectedDevice.slug]) {
    storedDeviceDataDict.value[selectedDevice.slug] = {
      lastLogin: DateTime.now()
    };
  } else {
    storedDeviceDataDict.value[selectedDevice.slug].lastLogin = DateTime.now();
  }
  console.log(`Log in to ${selectedDevice.organizationId} with password "${password.value}"`);
  await storageManager.storeDevicesData(toRaw(storedDeviceDataDict.value));
  // change object to string
  // name: défini l'endroit ou le code va aller, query: défini les paramètres
  router.push({ name: 'workspaces', query: { device: JSON.stringify(selectedDevice) } });
}

function onForgottenPasswordClick(): void {
  console.log('forgotten password!');
}

async function openJoinByLinkModal(): Promise<void> {
  const modal = await modalController.create({
    component: JoinByLinkModal,
    cssClass: 'join-by-link-modal'
  });
  await modal.present();

  const { data, role } = await modal.onWillDismiss();

  if (role === 'confirm') {
    console.log(data);
  }
}

async function openCreateOrganizationModal(): Promise<void> {
  const modal = await modalController.create({
    component: CreateOrganization,
    canDismiss: canDismissModal,
    cssClass: 'create-organization-modal'
  });
  await modal.present();

  const { data, role } = await modal.onWillDismiss();

  if (role === 'confirm') {
    console.log(data);
  }
}

async function canDismissModal(): Promise<boolean> {
  const alert = await createAlert(
    t('AlertConfirmation.areYouSure'),
    t('AlertConfirmation.infoNotSaved'),
    t('AlertConfirmation.cancel'),
    t('AlertConfirmation.ok')
  );

  await alert.present();

  const { role } = await alert.onDidDismiss();
  return role === 'confirm';
}
</script>

<style lang="scss" scoped>
#page {
  height: 100vh;
  display: flex;
  flex-direction: column;
  overflow: hidden;
  margin: 0 auto;
  align-items: center;

  #topbar {
    display: flex;
    align-items: center;
    flex-basis: 5em;
    flex-grow: 0;
    flex-shrink: 0;
    background: var(--parsec-color-light-secondary-inverted-contrast);
    width: 100vw;
    justify-content: center;
    margin-bottom: 5em;

    ion-col {
      display: flex;
      align-items: center;
    }

    ion-col:first-child {
      justify-content: center;
    }

    ion-col:last-child {
      justify-content: end;
      padding-right: 3em;
    }

    img {
      max-height: 3em;
    }
  }

  #container {
    width: 70vw;
  }

  ion-card {
    flex-grow: 0;
    flex-shrink: 0;
  }

  .organization-list {
    padding: 3em;
    padding-bottom: 4em;

    ion-grid {
      --ion-grid-padding: 1em;
      --ion-grid-columns: 3;
    }

    .organization-list-grid {
      max-height: 30em;
      overflow-y: auto;
    }

    ion-item {
      align-items: center;
    }

    ion-card-title {
      ion-grid {
        margin-top: 1em;
      }
    }

    .organization-card-container {
      background: var(--parsec-color-light-secondary-background);
      margin: 1em 1.5em;
      user-select: none;

      ion-card-content {
        padding: 0 !important;
      }

      .organization-card {
        padding: 1em;
      }

      .organization-card-footer {
        padding: 0.5em 1em;
        background: var(--parsec-color-light-secondary-medium);
        border-top: 1px solid var(--parsec-color-light-secondary-disabled);
        color: var(--parsec-color-light-secondary-grey);
        height: 4.6em;

        p {
          font-size: 0.8em;
        }
      }

      &:hover {
        background: var(--parsec-color-light-primary-50);
        cursor: pointer;

        .organization-card-footer {
          background: var(--parsec-color-light-primary-50);
          border-top: 1px solid var(--parsec-color-light-primary-100);
        }
      }
    }
  }

  .no-existing-organization {
    border-top: 1px solid var(--parsec-color-light-primary-100);
    background: var(--parsec-color-light-secondary-background);
    padding: 3em;
    padding-bottom: 4em;
  }

  #create-organization-button {
    margin-right: 1em;
  }

  #login-container {
    margin-right: 3em;
    margin-left: 3em;

    #login-card-container {
      background: var(--parsec-color-light-secondary-background);
      border-radius: 8px;
      padding: 2em;

      .organization-card {
        margin-bottom: 2em;
      }
    }

    #login-button-container {
      text-align: right;
    }
  }
}
</style><|MERGE_RESOLUTION|>--- conflicted
+++ resolved
@@ -246,11 +246,8 @@
 import { getMockDevices, mockLastLogin } from '../common/mocks';
 import { StoredDeviceData, StorageManager } from '@/services/storageManager';
 import { DateTime } from 'luxon';
-<<<<<<< HEAD
 import { useRouter } from 'vue-router';
-=======
 import { configPathKey, formattersKey, storageManagerKey } from '../main';
->>>>>>> 06aec7d1
 
 const router = useRouter();
 const { t, d } = useI18n();
