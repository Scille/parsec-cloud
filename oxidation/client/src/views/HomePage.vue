<!-- Parsec Cloud (https://parsec.cloud) Copyright (c) BUSL-1.1 (eventually AGPL-3.0) 2016-present Scille SAS -->

<template>
  <ion-page>
    <ion-content
      :fullscreen="true"
    >
      <div id="container">
<<<<<<< HEAD
        <p>{{ $t('HomePage.pleaseConnectToAnOrganization') }}</p>
=======
        <p>{{ $t('HomePage.pleaseConnectToAnOrganisation') }}</p>
>>>>>>> 90d80fbe
        <ion-button
          @click="openCreateOrganizationModal()"
          expand="full"
          size="large"
        >
          <ion-icon
            slot="start"
            :icon="add"
          />
          {{ $t('HomePage.createOrganization') }}
        </ion-button>
        <ion-button
          @click="openJoinByLinkModal()"
          expand="full"
          size="large"
        >
          <ion-icon
            slot="start"
            :icon="link"
          />
          {{ $t('HomePage.joinByLink') }}
        </ion-button>
        <ion-button
          v-if="isPlatform('mobile')"
          expand="full"
          size="large"
        >
          <ion-icon
            slot="start"
            :icon="qrCodeSharp"
          />
          {{ $t('HomePage.joinByQRcode') }}
        </ion-button>
      </div>
    </ion-content>
  </ion-page>
</template>

<script setup lang="ts">
import {
  IonContent,
  IonPage,
  IonButton,
  IonIcon,
  isPlatform,
  modalController
} from '@ionic/vue';
import {
  add,
  link,
  qrCodeSharp
} from 'ionicons/icons'; // We're forced to import icons for the moment, see : https://github.com/ionic-team/ionicons/issues/1032
import { useI18n } from 'vue-i18n';
import JoinByLinkModal from '@/components/JoinByLinkModal.vue';
<<<<<<< HEAD
import CreateOrganization from '@/components/CreateOrganizationModal.vue';
=======
import CreateOrganisation from '@/components/CreateOrganisationModal.vue';
>>>>>>> 90d80fbe
import { createAlert } from '@/components/AlertConfirmation';

const { t } = useI18n();

async function openJoinByLinkModal(): Promise<void> {
  const modal = await modalController.create({
    component: JoinByLinkModal,
    cssClass: 'join-by-link-modal'
  });
  modal.present();

  const { data, role } = await modal.onWillDismiss();

  if (role === 'confirm') {
    console.log(data);
  }
}

async function openCreateOrganizationModal(): Promise<void> {
  const modal = await modalController.create({
<<<<<<< HEAD
    component: CreateOrganization,
=======
    component: CreateOrganisation,
>>>>>>> 90d80fbe
    canDismiss: canDismissModal
  });
  modal.present();

  const { data, role } = await modal.onWillDismiss();

  if (role === 'confirm') {
    console.log(data);
  }

}

async function canDismissModal(): Promise<boolean> {
  const alert = await createAlert(
    t('AlertConfirmation.areYouSure'),
    t('AlertConfirmation.infoNotSaved'),
    t('AlertConfirmation.cancel'),
    t('AlertConfirmation.ok')
  );

  await alert.present();

  const { role } = await alert.onDidDismiss();
  return role === 'confirm';
}
</script>

<style lang="scss" scoped>
#container {
	text-align: center;
	position: absolute;
	left: 0;
	right: 0;
	top: 50%;
	transform: translateY(-50%);

	max-width: 680px;
	margin: 0 auto;

	p {
		font-weight: bold;
	}
}

.lang-list {
	.item {
		ion-label {
			margin-left: 3.5em;
		}
	}
}
</style><|MERGE_RESOLUTION|>--- conflicted
+++ resolved
@@ -6,11 +6,7 @@
       :fullscreen="true"
     >
       <div id="container">
-<<<<<<< HEAD
         <p>{{ $t('HomePage.pleaseConnectToAnOrganization') }}</p>
-=======
-        <p>{{ $t('HomePage.pleaseConnectToAnOrganisation') }}</p>
->>>>>>> 90d80fbe
         <ion-button
           @click="openCreateOrganizationModal()"
           expand="full"
@@ -65,11 +61,7 @@
 } from 'ionicons/icons'; // We're forced to import icons for the moment, see : https://github.com/ionic-team/ionicons/issues/1032
 import { useI18n } from 'vue-i18n';
 import JoinByLinkModal from '@/components/JoinByLinkModal.vue';
-<<<<<<< HEAD
 import CreateOrganization from '@/components/CreateOrganizationModal.vue';
-=======
-import CreateOrganisation from '@/components/CreateOrganisationModal.vue';
->>>>>>> 90d80fbe
 import { createAlert } from '@/components/AlertConfirmation';
 
 const { t } = useI18n();
@@ -90,11 +82,7 @@
 
 async function openCreateOrganizationModal(): Promise<void> {
   const modal = await modalController.create({
-<<<<<<< HEAD
     component: CreateOrganization,
-=======
-    component: CreateOrganisation,
->>>>>>> 90d80fbe
     canDismiss: canDismissModal
   });
   modal.present();
