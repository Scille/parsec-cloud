--- conflicted
+++ resolved
@@ -1,11 +1,5 @@
 # Parsec Cloud (https://parsec.cloud) Copyright (c) BSLv1.1 (eventually AGPLv3) 2016-2021 Scille SAS
 
-<<<<<<< HEAD
-from ._libparsec import HashDigest, SecretKey, PrivateKey, PublicKey
+from ._libparsec import HashDigest, SecretKey, VerifyKey, SigningKey, PrivateKey, PublicKey
 
-__all__ = ("HashDigest", "SecretKey", "PrivateKey", "PublicKey")
-=======
-from ._libparsec import HashDigest, SecretKey, VerifyKey, SigningKey
-
-__all__ = ("HashDigest", "SecretKey", "VerifyKey", "SigningKey")
->>>>>>> a4171dd1
+__all__ = ("HashDigest", "SecretKey", "VerifyKey", "SigningKey", "PrivateKey", "PublicKey")