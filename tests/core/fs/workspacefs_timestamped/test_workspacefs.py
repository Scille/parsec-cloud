--- conflicted
+++ resolved
@@ -314,19 +314,14 @@
 async def test_versions_backend_timestamp_not_matching(alice_workspace, alice):
     backend_cmds = alice_workspace.remote_loader.backend_cmds
     original_vlob_read = backend_cmds.vlob_read
-    vlob_ids = []
+    vlob_id = []
 
     async def mocked_vlob_read(*args, **kwargs):
         r = await original_vlob_read(*args, **kwargs)
-<<<<<<< HEAD
-        r["timestamp"] = r["timestamp"].add(seconds=1)
-        vlob_ids.append(args[1])
-=======
         r = VlobReadRepOk(
             r.version, r.blob, r.author, r.timestamp.add(seconds=1), r.author_last_role_granted_on
         )
         vlob_id.append(args[1])
->>>>>>> ee73bbe6
         return r
 
     backend_cmds.vlob_read = mocked_vlob_read
@@ -339,6 +334,6 @@
     value = exc.value.args[0]
     assert (
         value
-        == f"Backend returned invalid expected timestamp for vlob {vlob_ids.pop().str} at version"
+        == f"Backend returned invalid expected timestamp for vlob {vlob_id.pop().str} at version"
         " 1 (expecting 2000-01-01T00:00:00+00:00, got 2000-01-01T00:00:01+00:00)"
     )