--- conflicted
+++ resolved
@@ -79,38 +79,26 @@
 
         # 1) Try without sequester blob
         rep = await vlob_cmd(alice_ws, **cmd_kwargs, check_rep=False)
-<<<<<<< HEAD
-        assert rep == {
-            "status": "sequester_inconsistency",
-            "sequester_authority_certificate": coolorg.sequester_authority.certif,
-            "sequester_services_certificates": [s1.certif, s2.certif, s4.certif],
-        }
-=======
+
         # vlob_cmd can be create or update so we test field
         assert isinstance(
             rep, (VlobCreateRepSequesterInconsistency, VlobUpdateRepSequesterInconsistency)
         )
         assert rep.sequester_authority_certificate == coolorg.sequester_authority.certif
-        assert rep.sequester_services_certificates == (s1.certif, s2.certif)
->>>>>>> df91e07a
+        assert rep.sequester_services_certificates == (s1.certif, s2.certif, s4.certif)
+
 
         # 2) Try with sequester blob missing for one service
         rep = await vlob_cmd(
             alice_ws, **cmd_kwargs, sequester_blob={s1.service_id: b1}, check_rep=False
         )
-<<<<<<< HEAD
-        assert rep == {
-            "status": "sequester_inconsistency",
-            "sequester_authority_certificate": coolorg.sequester_authority.certif,
-            "sequester_services_certificates": [s1.certif, s2.certif, s4.certif],
-        }
-=======
+
         assert isinstance(
             rep, (VlobCreateRepSequesterInconsistency, VlobUpdateRepSequesterInconsistency)
         )
         assert rep.sequester_authority_certificate == coolorg.sequester_authority.certif
-        assert rep.sequester_services_certificates == (s1.certif, s2.certif)
->>>>>>> df91e07a
+        assert rep.sequester_services_certificates == (s1.certif, s2.certif, s4.certif)
+
 
         # 3) Try with unknown additional sequester blob
         rep = await vlob_cmd(
@@ -119,19 +107,13 @@
             sequester_blob={s1.service_id: b1, s2.service_id: b2, dummy_service_id: b"<whatever>"},
             check_rep=False,
         )
-<<<<<<< HEAD
-        assert rep == {
-            "status": "sequester_inconsistency",
-            "sequester_authority_certificate": coolorg.sequester_authority.certif,
-            "sequester_services_certificates": [s1.certif, s2.certif, s4.certif],
-        }
-=======
+
         assert isinstance(
             rep, (VlobCreateRepSequesterInconsistency, VlobUpdateRepSequesterInconsistency)
         )
         assert rep.sequester_authority_certificate == coolorg.sequester_authority.certif
-        assert rep.sequester_services_certificates == (s1.certif, s2.certif)
->>>>>>> df91e07a
+        assert rep.sequester_services_certificates == (s1.certif, s2.certif, s4.certif)
+
 
         # 4) Try with blob for a removed sequester service
         rep = await vlob_cmd(
@@ -145,19 +127,13 @@
             },
             check_rep=False,
         )
-<<<<<<< HEAD
-        assert rep == {
-            "status": "sequester_inconsistency",
-            "sequester_authority_certificate": coolorg.sequester_authority.certif,
-            "sequester_services_certificates": [s1.certif, s2.certif, s4.certif],
-        }
-=======
+
         assert isinstance(
             rep, (VlobCreateRepSequesterInconsistency, VlobUpdateRepSequesterInconsistency)
         )
         assert rep.sequester_authority_certificate == coolorg.sequester_authority.certif
-        assert rep.sequester_services_certificates == (s1.certif, s2.certif)
->>>>>>> df91e07a
+        assert rep.sequester_services_certificates == (s1.certif, s2.certif, S4.certif)
+
 
         # 5) Finally the valid operation
         rep = await vlob_cmd(
