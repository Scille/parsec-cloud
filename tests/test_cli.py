--- conflicted
+++ resolved
@@ -69,10 +69,6 @@
 
 @pytest.mark.parametrize(
     "args",
-<<<<<<< HEAD
-    (["--version"], ["core", "gui", "--version"], ["backend", "run", "--version"]),
-    ids=["root", "core_gui", "backend_run"],
-=======
     (
         ["--version"],
         ["core", "--version"],
@@ -91,7 +87,6 @@
         "backend_sequester",
         "backend_sequester_list_services",
     ],
->>>>>>> 514afefa
 )
 def test_version(args: list[str]):
     runner = CliRunner()
